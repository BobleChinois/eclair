<?xml version="1.0" encoding="UTF-8"?>
<!--
  ~ Copyright 2018 ACINQ SAS
  ~
  ~ Licensed under the Apache License, Version 2.0 (the "License");
  ~ you may not use this file except in compliance with the License.
  ~ You may obtain a copy of the License at
  ~
  ~     http://www.apache.org/licenses/LICENSE-2.0
  ~
  ~ Unless required by applicable law or agreed to in writing, software
  ~ distributed under the License is distributed on an "AS IS" BASIS,
  ~ WITHOUT WARRANTIES OR CONDITIONS OF ANY KIND, either express or implied.
  ~ See the License for the specific language governing permissions and
  ~ limitations under the License.
  -->

<project xmlns="http://maven.apache.org/POM/4.0.0" xmlns:xsi="http://www.w3.org/2001/XMLSchema-instance"
         xsi:schemaLocation="http://maven.apache.org/POM/4.0.0 http://maven.apache.org/maven-v4_0_0.xsd">
    <modelVersion>4.0.0</modelVersion>
    <parent>
        <groupId>fr.acinq.eclair</groupId>
        <artifactId>eclair_2.11</artifactId>
        <version>0.2-android-SNAPSHOT</version>
    </parent>

    <artifactId>eclair-core_2.11</artifactId>
    <packaging>jar</packaging>

    <name>${project.artifactId}</name>

    <build>
        <plugins>
            <plugin>
                <groupId>com.googlecode.maven-download-plugin</groupId>
                <artifactId>download-maven-plugin</artifactId>
                <version>1.3.0</version>
                <executions>
                    <execution>
                        <id>download-bitcoind</id>
                        <phase>generate-test-resources</phase>
                        <goals>
                            <goal>wget</goal>
                        </goals>
                        <configuration>
                            <url>${bitcoind.url}</url>
                            <unpack>true</unpack>
                            <outputDirectory>${project.build.directory}</outputDirectory>
                            <md5>${bitcoind.md5}</md5>
                            <sha1>${bitcoind.sha1}</sha1>
                        </configuration>
                    </execution>
                </executions>
            </plugin>
            <plugin>
                <groupId>org.apache.maven.plugins</groupId>
                <artifactId>maven-jar-plugin</artifactId>
                <configuration>
                    <archive>
                        <manifest>
                            <addClasspath>true</addClasspath>
                            <addDefaultImplementationEntries>true</addDefaultImplementationEntries>
                        </manifest>
                        <manifestEntries>
                            <!-- we hide the git commit in the Specification-Version standard field-->
                            <Specification-Version>${git.commit.id}</Specification-Version>
                            <Url>${project.parent.url}</Url>
                        </manifestEntries>
                    </archive>
                </configuration>
            </plugin>
        </plugins>
    </build>

    <profiles>
        <profile>
            <id>default</id>
            <activation>
                <activeByDefault>true</activeByDefault>
            </activation>
            <properties>
                <bitcoind.url>https://bitcoin.org/bin/bitcoin-core-0.16.3/bitcoin-0.16.3-x86_64-linux-gnu.tar.gz
                </bitcoind.url>
                <bitcoind.md5>c371e383f024c6c45fb255d528a6beec</bitcoind.md5>
                <bitcoind.sha1>e6d8ab1f7661a6654fd81e236b9b5fd35a3d4dcb</bitcoind.sha1>
            </properties>
        </profile>
        <profile>
            <id>Mac</id>
            <activation>
                <os>
                    <family>mac</family>
                </os>
            </activation>
            <properties>
                <bitcoind.url>https://bitcoin.org/bin/bitcoin-core-0.16.3/bitcoin-0.16.3-osx64.tar.gz
                </bitcoind.url>
                <bitcoind.md5>bacd87d0c3f65a5acd666e33d094a59e</bitcoind.md5>
                <bitcoind.sha1>62cc5bd9ced610bb9e8d4a854396bfe2139e3d0f</bitcoind.sha1>
            </properties>
        </profile>
        <profile>
            <id>Windows</id>
            <activation>
                <os>
                    <family>Windows</family>
                </os>
            </activation>
            <properties>
                <bitcoind.url>https://bitcoin.org/bin/bitcoin-core-0.16.3/bitcoin-0.16.3-win64.zip</bitcoind.url>
                <bitcoind.md5>bbde9b1206956d19298034319e9f405e</bitcoind.md5>
                <bitcoind.sha1>85e3dc8a9c6f93b1b20cb79fa5850b5ce81da221</bitcoind.sha1>
            </properties>
        </profile>
    </profiles>

    <dependencies>
        <!-- AKKA -->
        <dependency>
            <groupId>com.typesafe.akka</groupId>
            <artifactId>akka-actor_${scala.version.short}</artifactId>
            <version>${akka.version}</version>
        </dependency>
        <dependency>
            <groupId>com.typesafe.akka</groupId>
            <artifactId>akka-slf4j_${scala.version.short}</artifactId>
            <version>${akka.version}</version>
        </dependency>
<<<<<<< HEAD
        <!-- HTTP -->
=======
        <!-- HTTP SERVER -->
>>>>>>> fa1b2e4c
        <dependency>
            <groupId>com.ning</groupId>
            <artifactId>async-http-client</artifactId>
            <version>1.9.40</version>
        </dependency>
        <!-- HTTP CLIENT -->
        <dependency>
            <groupId>com.softwaremill.sttp</groupId>
            <artifactId>okhttp-backend_${scala.version.short}</artifactId>
            <version>${sttp.version}</version>
        </dependency>
        <!-- JSON -->
        <dependency>
            <groupId>org.json4s</groupId>
            <artifactId>json4s-jackson_${scala.version.short}</artifactId>
            <version>3.6.0</version>
        </dependency>
        <dependency>
            <groupId>com.lihaoyi</groupId>
            <artifactId>upickle_2.11</artifactId>
            <version>0.6.6</version>
        </dependency>
        <dependency>
            <groupId>com.softwaremill.sttp</groupId>
            <artifactId>json4s_${scala.version.short}</artifactId>
            <version>${sttp.version}</version>
        </dependency>
        <!-- BITCOIN -->
        <dependency>
            <groupId>fr.acinq</groupId>
            <artifactId>bitcoin-lib_${scala.version.short}</artifactId>
            <version>${bitcoinlib.version}</version>
            <exclusions>
                <exclusion>
                    <groupId>com.google.protobuf</groupId>
                    <artifactId>protobuf-java</artifactId>
                </exclusion>
            </exclusions>
        </dependency>
        <dependency>
            <groupId>org.zeromq</groupId>
            <artifactId>jeromq</artifactId>
            <version>0.4.0</version>
        </dependency>
        <!-- SERIALIZATION -->
        <dependency>
            <groupId>org.scodec</groupId>
            <artifactId>scodec-core_${scala.version.short}</artifactId>
            <version>1.10.3</version>
        </dependency>
        <!-- LOGGING -->
        <dependency>
            <groupId>org.clapper</groupId>
            <artifactId>grizzled-slf4j_${scala.version.short}</artifactId>
            <version>1.3.1</version>
        </dependency>
        <!-- OTHER -->
        <dependency>
            <groupId>org.xerial</groupId>
            <artifactId>sqlite-jdbc</artifactId>
            <version>3.21.0.1</version>
        </dependency>
        <dependency>
            <groupId>org.jgrapht</groupId>
            <artifactId>jgrapht-core</artifactId>
            <version>0.9.0</version>
        </dependency>
        <dependency>
            <groupId>org.jgrapht</groupId>
            <artifactId>jgrapht-ext</artifactId>
            <version>0.9.0</version>
            <exclusions>
                <exclusion>
                    <groupId>org.tinyjee.jgraphx</groupId>
                    <artifactId>jgraphx</artifactId>
                </exclusion>
            </exclusions>
        </dependency>
        <dependency>
            <!-- This is to get rid of '[WARNING] warning: Class javax.annotation.Nonnull not found - continuing with a stub.' compile errors -->
            <groupId>com.google.code.findbugs</groupId>
            <artifactId>jsr305</artifactId>
            <version>3.0.2</version>
        </dependency>
        <dependency>
            <groupId>com.google.guava</groupId>
            <artifactId>guava</artifactId>
            <version>${guava.version}</version>
        </dependency>
        <!-- TESTS -->
        <dependency>
            <groupId>com.whisk</groupId>
            <artifactId>docker-testkit-scalatest_${scala.version.short}</artifactId>
            <version>0.9.5</version>
            <scope>test</scope>
        </dependency>
        <dependency>
            <groupId>com.whisk</groupId>
            <artifactId>docker-testkit-impl-spotify_${scala.version.short}</artifactId>
            <version>0.9.5</version>
            <scope>test</scope>
        </dependency>
        <dependency>
            <groupId>com.typesafe.akka</groupId>
            <artifactId>akka-testkit_${scala.version.short}</artifactId>
            <version>${akka.version}</version>
            <scope>test</scope>
        </dependency>
        <dependency>
            <groupId>ch.qos.logback</groupId>
            <artifactId>logback-classic</artifactId>
            <version>1.2.3</version>
            <scope>test</scope>
        </dependency>
    </dependencies>
</project><|MERGE_RESOLUTION|>--- conflicted
+++ resolved
@@ -126,16 +126,6 @@
             <artifactId>akka-slf4j_${scala.version.short}</artifactId>
             <version>${akka.version}</version>
         </dependency>
-<<<<<<< HEAD
-        <!-- HTTP -->
-=======
-        <!-- HTTP SERVER -->
->>>>>>> fa1b2e4c
-        <dependency>
-            <groupId>com.ning</groupId>
-            <artifactId>async-http-client</artifactId>
-            <version>1.9.40</version>
-        </dependency>
         <!-- HTTP CLIENT -->
         <dependency>
             <groupId>com.softwaremill.sttp</groupId>
@@ -149,14 +139,14 @@
             <version>3.6.0</version>
         </dependency>
         <dependency>
+            <groupId>com.softwaremill.sttp</groupId>
+            <artifactId>json4s_${scala.version.short}</artifactId>
+            <version>${sttp.version}</version>
+        </dependency>
+        <dependency>
             <groupId>com.lihaoyi</groupId>
             <artifactId>upickle_2.11</artifactId>
             <version>0.6.6</version>
-        </dependency>
-        <dependency>
-            <groupId>com.softwaremill.sttp</groupId>
-            <artifactId>json4s_${scala.version.short}</artifactId>
-            <version>${sttp.version}</version>
         </dependency>
         <!-- BITCOIN -->
         <dependency>

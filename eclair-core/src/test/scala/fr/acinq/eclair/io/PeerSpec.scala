/*
 * Copyright 2019 ACINQ SAS
 *
 * Licensed under the Apache License, Version 2.0 (the "License");
 * you may not use this file except in compliance with the License.
 * You may obtain a copy of the License at
 *
 *     http://www.apache.org/licenses/LICENSE-2.0
 *
 * Unless required by applicable law or agreed to in writing, software
 * distributed under the License is distributed on an "AS IS" BASIS,
 * WITHOUT WARRANTIES OR CONDITIONS OF ANY KIND, either express or implied.
 * See the License for the specific language governing permissions and
 * limitations under the License.
 */

package fr.acinq.eclair.io

import java.net.{Inet4Address, InetSocketAddress}

import akka.actor.ActorRef
import akka.actor.FSM.{CurrentState, SubscribeTransitionCallBack, Transition}
import akka.testkit.{TestFSMRef, TestProbe}
import fr.acinq.bitcoin.Crypto.PublicKey
import fr.acinq.eclair.TestConstants._
import fr.acinq.eclair.blockchain.EclairWallet
import fr.acinq.eclair.channel.HasCommitments
import fr.acinq.eclair.crypto.TransportHandler
import fr.acinq.eclair.db.ChannelStateSpec
import fr.acinq.eclair.io.Peer._
import fr.acinq.eclair.router.RoutingSyncSpec.makeFakeRoutingInfo
<<<<<<< HEAD
import fr.acinq.eclair.router.{Rebroadcast, RoutingSyncSpec, SendChannelQuery}
import fr.acinq.eclair.wire.{EncodedShortChannelIds, EncodingType, Error, Ping, Pong}
import fr.acinq.eclair._
import org.scalatest.{Outcome, Tag}
import scodec.bits._
=======
import fr.acinq.eclair.router.{Rebroadcast, RoutingSyncSpec}
import fr.acinq.eclair.wire.{Color, EncodedShortChannelIds, EncodingType, Error, IPv4, NodeAddress, NodeAnnouncement, Ping, Pong}
import fr.acinq.eclair.{ShortChannelId, TestkitBaseClass, randomBytes, wire, _}
import org.scalatest.{Outcome, Tag}
import scodec.bits.ByteVector
>>>>>>> 31c900bb

import scala.concurrent.duration._

class PeerSpec extends TestkitBaseClass {

  def ipv4FromInet4(address: InetSocketAddress) = IPv4.apply(address.getAddress.asInstanceOf[Inet4Address], address.getPort)

  val fakeIPAddress = NodeAddress.fromParts("1.2.3.4", 42000).get
  val shortChannelIds = RoutingSyncSpec.shortChannelIds.take(100)
  val fakeRoutingInfo = shortChannelIds.map(makeFakeRoutingInfo)
  val channels = fakeRoutingInfo.map(_.ann).toList
  val updates = (fakeRoutingInfo.flatMap(_.update_1_opt) ++ fakeRoutingInfo.flatMap(_.update_2_opt)).toList
  val nodes = (fakeRoutingInfo.map(_.ann.nodeId1) ++ fakeRoutingInfo.map(_.ann.nodeId2)).map(RoutingSyncSpec.makeFakeNodeAnnouncement).toList

  case class FixtureParam(remoteNodeId: PublicKey, authenticator: TestProbe, watcher: TestProbe, router: TestProbe, relayer: TestProbe, connection: TestProbe, transport: TestProbe, peer: TestFSMRef[Peer.State, Peer.Data, Peer])

  override protected def withFixture(test: OneArgTest): Outcome = {
    val aParams = Alice.nodeParams
    val aliceParams = test.tags.contains("with_node_announcements") match {
      case true =>
        val aliceAnnouncement = NodeAnnouncement(randomBytes64, ByteVector.empty, 1, Bob.nodeParams.nodeId, Color(100.toByte, 200.toByte, 300.toByte), "node-alias", fakeIPAddress :: Nil)
        aParams.db.network.addNode(aliceAnnouncement)
        aParams
      case false => aParams
    }

    val authenticator = TestProbe()
    val watcher = TestProbe()
    val router = TestProbe()
    val relayer = TestProbe()
    val connection = TestProbe()
    val transport = TestProbe()
    val wallet: EclairWallet = null // unused
    val remoteNodeId = Bob.nodeParams.nodeId
<<<<<<< HEAD
    val nodeParams = if (test.tags.contains("sync-whitelist-bob")) {
      TestConstants.Alice.nodeParams.copy(syncWhitelist = Set(remoteNodeId))
    } else if (test.tags.contains("sync-whitelist-random")) {
      TestConstants.Alice.nodeParams.copy(syncWhitelist = Set(randomKey.publicKey))
    } else {
      TestConstants.Alice.nodeParams
    }
    val peer: TestFSMRef[Peer.State, Peer.Data, Peer] = TestFSMRef(new Peer(nodeParams, remoteNodeId, authenticator.ref, watcher.ref, router.ref, relayer.ref, wallet))
=======
    val peer: TestFSMRef[Peer.State, Peer.Data, Peer] = TestFSMRef(new Peer(aliceParams, remoteNodeId, authenticator.ref, watcher.ref, router.ref, relayer.ref, wallet))
>>>>>>> 31c900bb
    withFixture(test.toNoArgTest(FixtureParam(remoteNodeId, authenticator, watcher, router, relayer, connection, transport, peer)))
  }

  def connect(remoteNodeId: PublicKey, authenticator: TestProbe, watcher: TestProbe, router: TestProbe, relayer: TestProbe, connection: TestProbe, transport: TestProbe, peer: ActorRef, channels: Set[HasCommitments] = Set.empty, remoteInit: wire.Init = wire.Init(Bob.nodeParams.globalFeatures, Bob.nodeParams.localFeatures), expectSync: Boolean = false): Unit = {
    // let's simulate a connection
    val probe = TestProbe()
    probe.send(peer, Peer.Init(None, channels))
    authenticator.send(peer, Authenticator.Authenticated(connection.ref, transport.ref, remoteNodeId, fakeIPAddress.socketAddress, outgoing = true, None))
    transport.expectMsgType[TransportHandler.Listener]
    transport.expectMsgType[wire.Init]
    transport.send(peer, remoteInit)
    transport.expectMsgType[TransportHandler.ReadAck]
    if (expectSync) {
      router.expectMsgType[SendChannelQuery]
    } else {
      router.expectNoMsg(1 second)
    }
    probe.send(peer, Peer.GetPeerInfo)
    assert(probe.expectMsgType[Peer.PeerInfo].state == "CONNECTED")
  }

  test("restore existing channels") { f =>
    import f._
    val probe = TestProbe()
    connect(remoteNodeId, authenticator, watcher, router, relayer, connection, transport, peer, channels = Set(ChannelStateSpec.normal))
    probe.send(peer, Peer.GetPeerInfo)
    probe.expectMsg(PeerInfo(remoteNodeId, "CONNECTED", Some(fakeIPAddress.socketAddress), 1))
  }

  test("fail to connect if no address provided or found") { f =>
    import f._

    val probe = TestProbe()
    val monitor = TestProbe()

    peer ! SubscribeTransitionCallBack(monitor.ref)

    probe.send(peer, Peer.Init(None, Set.empty))
    val CurrentState(_, INSTANTIATING) = monitor.expectMsgType[CurrentState[_]]
    val Transition(_, INSTANTIATING, DISCONNECTED) = monitor.expectMsgType[Transition[_]]
    probe.send(peer, Peer.Connect(remoteNodeId, address_opt = None))
    probe.expectMsg(s"no address found")
  }

  test("if no address was specified during connection use the one from node_announcement", Tag("with_node_announcements")) { f =>
    import f._

    val probe = TestProbe()
    val monitor = TestProbe()

    peer ! SubscribeTransitionCallBack(monitor.ref)

    probe.send(peer, Peer.Init(None, Set.empty))
    val CurrentState(_, INSTANTIATING) = monitor.expectMsgType[CurrentState[_]]
    val Transition(_, INSTANTIATING, DISCONNECTED) = monitor.expectMsgType[Transition[_]]

    probe.send(peer, Peer.Connect(remoteNodeId, None))
    awaitCond(peer.stateData.address_opt == Some(fakeIPAddress.socketAddress))
  }

  test("ignore connect to same address") { f =>
    import f._
    val probe = TestProbe()
    val previouslyKnownAddress = new InetSocketAddress("1.2.3.4", 9735)
    probe.send(peer, Peer.Init(Some(previouslyKnownAddress), Set.empty))
    probe.send(peer, Peer.Connect(NodeURI.parse("03933884aaf1d6b108397e5efe5c86bcf2d8ca8d2f700eda99db9214fc2712b134@1.2.3.4:9735")))
    probe.expectMsg("reconnection in progress")
  }

  test("ignore reconnect (no known address)") { f =>
    import f._
    val probe = TestProbe()
    probe.send(peer, Peer.Init(None, Set(ChannelStateSpec.normal)))
    probe.send(peer, Peer.Reconnect)
    probe.expectNoMsg()
  }

  test("ignore reconnect (no channel)") { f =>
    import f._
    val probe = TestProbe()
    val previouslyKnownAddress = new InetSocketAddress("1.2.3.4", 9735)
    probe.send(peer, Peer.Init(Some(previouslyKnownAddress), Set.empty))
    probe.send(peer, Peer.Reconnect)
    probe.expectNoMsg()
  }

  test("count reconnections") { f =>
    import f._
    val probe = TestProbe()
    val previouslyKnownAddress = new InetSocketAddress("1.2.3.4", 9735)
    probe.send(peer, Peer.Init(Some(previouslyKnownAddress), Set(ChannelStateSpec.normal)))
    probe.send(peer, Peer.Reconnect)
    awaitCond(peer.stateData.asInstanceOf[DisconnectedData].attempts == 1)
    probe.send(peer, Peer.Reconnect)
    awaitCond(peer.stateData.asInstanceOf[DisconnectedData].attempts == 2)
    probe.send(peer, Peer.Reconnect)
    awaitCond(peer.stateData.asInstanceOf[DisconnectedData].attempts == 3)
  }

  test("disconnect if incompatible features") { f =>
    import f._
    val probe = TestProbe()
    probe.watch(transport.ref)
    probe.send(peer, Peer.Init(None, Set.empty))
    authenticator.send(peer, Authenticator.Authenticated(connection.ref, transport.ref, remoteNodeId, new InetSocketAddress("1.2.3.4", 42000), outgoing = true, None))
    transport.expectMsgType[TransportHandler.Listener]
    transport.expectMsgType[wire.Init]
    import scodec.bits._
    transport.send(peer, wire.Init(Bob.nodeParams.globalFeatures, bin"01 00 00 00 00 00 00 00 00 00 00 00 00 00 00 00 00".toByteVector))
    transport.expectMsgType[TransportHandler.ReadAck]
    probe.expectTerminated(transport.ref)
  }

<<<<<<< HEAD
  test("sync if no whitelist is defined") { f =>
    import f._
    val remoteInit = wire.Init(Bob.nodeParams.globalFeatures, bin"10000000".toByteVector) // bob support channel range queries
    connect(remoteNodeId, authenticator, watcher, router, relayer, connection, transport, peer, Set.empty, remoteInit, expectSync = true)
  }

  test("sync if whitelist contains peer", Tag("sync-whitelist-bob")) { f =>
    import f._
    val remoteInit = wire.Init(Bob.nodeParams.globalFeatures, bin"10000000".toByteVector) // bob support channel range queries
    connect(remoteNodeId, authenticator, watcher, router, relayer, connection, transport, peer, Set.empty, remoteInit, expectSync = true)
  }

  test("don't sync if whitelist doesn't contain peer", Tag("sync-whitelist-random")) { f =>
    import f._
    val remoteInit = wire.Init(Bob.nodeParams.globalFeatures, bin"10000000".toByteVector) // bob support channel range queries
    connect(remoteNodeId, authenticator, watcher, router, relayer, connection, transport, peer, Set.empty, remoteInit, expectSync = false)
=======
  test("handle disconnect in status INITIALIZING") { f =>
    import f._

    val probe = TestProbe()
    probe.send(peer, Peer.Init(None, Set(ChannelStateSpec.normal)))
    authenticator.send(peer, Authenticator.Authenticated(connection.ref, transport.ref, remoteNodeId, fakeIPAddress.socketAddress, outgoing = true, None))

    probe.send(peer, Peer.GetPeerInfo)
    assert(probe.expectMsgType[Peer.PeerInfo].state == "INITIALIZING")

    probe.send(peer, Peer.Disconnect(f.remoteNodeId))
    probe.expectMsg("disconnecting")
  }

  test("handle disconnect in status CONNECTED") { f =>
    import f._

    val probe = TestProbe()
    connect(remoteNodeId, authenticator, watcher, router, relayer, connection, transport, peer, channels = Set(ChannelStateSpec.normal))

    probe.send(peer, Peer.GetPeerInfo)
    assert(probe.expectMsgType[Peer.PeerInfo].state == "CONNECTED")

    probe.send(peer, Peer.Disconnect(f.remoteNodeId))
    probe.expectMsg("disconnecting")
>>>>>>> 31c900bb
  }

  test("reply to ping") { f =>
    import f._
    val probe = TestProbe()
    connect(remoteNodeId, authenticator, watcher, router, relayer, connection, transport, peer)
    val ping = Ping(42, randomBytes(127))
    probe.send(peer, ping)
    transport.expectMsg(TransportHandler.ReadAck(ping))
    assert(transport.expectMsgType[Pong].data.size === ping.pongLength)
  }

  test("ignore malicious ping") { f =>
    import f._
    val probe = TestProbe()
    connect(remoteNodeId, authenticator, watcher, router, relayer, connection, transport, peer)
    // huge requested pong length
    val ping = Ping(Int.MaxValue, randomBytes(127))
    probe.send(peer, ping)
    transport.expectMsg(TransportHandler.ReadAck(ping))
    transport.expectNoMsg()
  }

  test("disconnect if no reply to ping") { f =>
    import f._
    val sender = TestProbe()
    val deathWatcher = TestProbe()
    connect(remoteNodeId, authenticator, watcher, router, relayer, connection, transport, peer)
    // we manually trigger a ping because we don't want to wait too long in tests
    sender.send(peer, SendPing)
    transport.expectMsgType[Ping]
    deathWatcher.watch(transport.ref)
    deathWatcher.expectTerminated(transport.ref, max = 11 seconds)
  }

  test("filter gossip message (no filtering)") { f =>
    import f._
    val probe = TestProbe()
    connect(remoteNodeId, authenticator, watcher, router, relayer, connection, transport, peer)
    val rebroadcast = Rebroadcast(channels.map(_ -> Set.empty[ActorRef]).toMap, updates.map(_ -> Set.empty[ActorRef]).toMap, nodes.map(_ -> Set.empty[ActorRef]).toMap)
    probe.send(peer, rebroadcast)
    transport.expectNoMsg(2 seconds)
  }

  test("filter gossip message (filtered by origin)") { f =>
    import f._
    val probe = TestProbe()
    connect(remoteNodeId, authenticator, watcher, router, relayer, connection, transport, peer)
    val peerActor: ActorRef = peer
    val rebroadcast = Rebroadcast(
      channels.map(_ -> Set.empty[ActorRef]).toMap + (channels(5) -> Set(peerActor)),
      updates.map(_ -> Set.empty[ActorRef]).toMap + (updates(6) -> Set(peerActor)) + (updates(10) -> Set(peerActor)),
      nodes.map(_ -> Set.empty[ActorRef]).toMap + (nodes(4) -> Set(peerActor)))
    val filter = wire.GossipTimestampFilter(Alice.nodeParams.chainHash, 0, Long.MaxValue) // no filtering on timestamps
    probe.send(peer, filter)
    probe.send(peer, rebroadcast)
    // peer won't send out announcements that came from itself
    (channels.toSet - channels(5)).foreach(transport.expectMsg(_))
    (updates.toSet - updates(6) - updates(10)).foreach(transport.expectMsg(_))
    (nodes.toSet - nodes(4)).foreach(transport.expectMsg(_))
  }

  test("filter gossip message (filtered by timestamp)") { f =>
    import f._
    val probe = TestProbe()
    connect(remoteNodeId, authenticator, watcher, router, relayer, connection, transport, peer)
    val rebroadcast = Rebroadcast(channels.map(_ -> Set.empty[ActorRef]).toMap, updates.map(_ -> Set.empty[ActorRef]).toMap, nodes.map(_ -> Set.empty[ActorRef]).toMap)
    val timestamps = updates.map(_.timestamp).sorted.drop(10).take(20)
    val filter = wire.GossipTimestampFilter(Alice.nodeParams.chainHash, timestamps.head, timestamps.last - timestamps.head)
    probe.send(peer, filter)
    probe.send(peer, rebroadcast)
    // peer doesn't filter channel announcements
    channels.foreach(transport.expectMsg(10 seconds, _))
    // but it will only send updates and node announcements matching the filter
    updates.filter(u => timestamps.contains(u.timestamp)).foreach(transport.expectMsg(_))
    nodes.filter(u => timestamps.contains(u.timestamp)).foreach(transport.expectMsg(_))
  }

  test("react to peer's bad behavior") { f =>
    import f._
    val probe = TestProbe()
    connect(remoteNodeId, authenticator, watcher, router, relayer, connection, transport, peer)

    val query = wire.QueryShortChannelIds(Alice.nodeParams.chainHash, EncodedShortChannelIds(EncodingType.UNCOMPRESSED, List(ShortChannelId(42000))), queryFlags_opt = None)

    // make sure that routing messages go through
    for (ann <- channels ++ updates) {
      transport.send(peer, ann)
      router.expectMsg(Peer.PeerRoutingMessage(transport.ref, remoteNodeId, ann))
    }
    transport.expectNoMsg(1 second) // peer hasn't acknowledged the messages

    // let's assume that the router isn't happy with those channels because the funding tx is already spent
    for (c <- channels) {
      router.send(peer, Peer.ChannelClosed(c))
    }
    // peer will temporary ignore announcements coming from bob
    for (ann <- channels ++ updates) {
      transport.send(peer, ann)
      transport.expectMsg(TransportHandler.ReadAck(ann))
    }
    router.expectNoMsg(1 second)
    // other routing messages go through
    transport.send(peer, query)
    router.expectMsg(Peer.PeerRoutingMessage(transport.ref, remoteNodeId, query))

    // after a while the ban is lifted
    probe.send(peer, ResumeAnnouncements)

    // and announcements are processed again
    for (ann <- channels ++ updates) {
      transport.send(peer, ann)
      router.expectMsg(Peer.PeerRoutingMessage(transport.ref, remoteNodeId, ann))
    }
    transport.expectNoMsg(1 second) // peer hasn't acknowledged the messages

    // now let's assume that the router isn't happy with those channels because the announcement is invalid
    router.send(peer, Peer.InvalidAnnouncement(channels(0)))
    // peer will return a connection-wide error, including the hex-encoded representation of the bad message
    val error1 = transport.expectMsgType[Error]
    assert(error1.channelId === CHANNELID_ZERO)
    assert(new String(error1.data.toArray).startsWith("couldn't verify channel! shortChannelId="))


    // let's assume that one of the sigs were invalid
    router.send(peer, Peer.InvalidSignature(channels(0)))
    // peer will return a connection-wide error, including the hex-encoded representation of the bad message
    val error2 = transport.expectMsgType[Error]
    assert(error2.channelId === CHANNELID_ZERO)
    assert(new String(error2.data.toArray).startsWith("bad announcement sig! bin=0100"))
  }

}<|MERGE_RESOLUTION|>--- conflicted
+++ resolved
@@ -29,19 +29,16 @@
 import fr.acinq.eclair.db.ChannelStateSpec
 import fr.acinq.eclair.io.Peer._
 import fr.acinq.eclair.router.RoutingSyncSpec.makeFakeRoutingInfo
-<<<<<<< HEAD
 import fr.acinq.eclair.router.{Rebroadcast, RoutingSyncSpec, SendChannelQuery}
 import fr.acinq.eclair.wire.{EncodedShortChannelIds, EncodingType, Error, Ping, Pong}
 import fr.acinq.eclair._
 import org.scalatest.{Outcome, Tag}
 import scodec.bits._
-=======
 import fr.acinq.eclair.router.{Rebroadcast, RoutingSyncSpec}
 import fr.acinq.eclair.wire.{Color, EncodedShortChannelIds, EncodingType, Error, IPv4, NodeAddress, NodeAnnouncement, Ping, Pong}
 import fr.acinq.eclair.{ShortChannelId, TestkitBaseClass, randomBytes, wire, _}
 import org.scalatest.{Outcome, Tag}
 import scodec.bits.ByteVector
->>>>>>> 31c900bb
 
 import scala.concurrent.duration._
 
@@ -59,13 +56,18 @@
   case class FixtureParam(remoteNodeId: PublicKey, authenticator: TestProbe, watcher: TestProbe, router: TestProbe, relayer: TestProbe, connection: TestProbe, transport: TestProbe, peer: TestFSMRef[Peer.State, Peer.Data, Peer])
 
   override protected def withFixture(test: OneArgTest): Outcome = {
-    val aParams = Alice.nodeParams
-    val aliceParams = test.tags.contains("with_node_announcements") match {
-      case true =>
-        val aliceAnnouncement = NodeAnnouncement(randomBytes64, ByteVector.empty, 1, Bob.nodeParams.nodeId, Color(100.toByte, 200.toByte, 300.toByte), "node-alias", fakeIPAddress :: Nil)
-        aParams.db.network.addNode(aliceAnnouncement)
-        aParams
-      case false => aParams
+    val remoteNodeId = Bob.nodeParams.nodeId
+    val nodeParams = if (test.tags.contains("with_node_announcements")) {
+      val aliceAnnouncement = NodeAnnouncement(randomBytes64, ByteVector.empty, 1, remoteNodeId, Color(100.toByte, 200.toByte, 300.toByte), "node-alias", fakeIPAddress :: Nil)
+      val np = TestConstants.Alice.nodeParams
+      np.db.network.addNode(aliceAnnouncement)
+      np
+    } else if (test.tags.contains("sync-whitelist-bob")) {
+      TestConstants.Alice.nodeParams.copy(syncWhitelist = Set(remoteNodeId))
+    } else if (test.tags.contains("sync-whitelist-random")) {
+      TestConstants.Alice.nodeParams.copy(syncWhitelist = Set(randomKey.publicKey))
+    } else {
+      TestConstants.Alice.nodeParams
     }
 
     val authenticator = TestProbe()
@@ -75,19 +77,7 @@
     val connection = TestProbe()
     val transport = TestProbe()
     val wallet: EclairWallet = null // unused
-    val remoteNodeId = Bob.nodeParams.nodeId
-<<<<<<< HEAD
-    val nodeParams = if (test.tags.contains("sync-whitelist-bob")) {
-      TestConstants.Alice.nodeParams.copy(syncWhitelist = Set(remoteNodeId))
-    } else if (test.tags.contains("sync-whitelist-random")) {
-      TestConstants.Alice.nodeParams.copy(syncWhitelist = Set(randomKey.publicKey))
-    } else {
-      TestConstants.Alice.nodeParams
-    }
     val peer: TestFSMRef[Peer.State, Peer.Data, Peer] = TestFSMRef(new Peer(nodeParams, remoteNodeId, authenticator.ref, watcher.ref, router.ref, relayer.ref, wallet))
-=======
-    val peer: TestFSMRef[Peer.State, Peer.Data, Peer] = TestFSMRef(new Peer(aliceParams, remoteNodeId, authenticator.ref, watcher.ref, router.ref, relayer.ref, wallet))
->>>>>>> 31c900bb
     withFixture(test.toNoArgTest(FixtureParam(remoteNodeId, authenticator, watcher, router, relayer, connection, transport, peer)))
   }
 
@@ -201,7 +191,6 @@
     probe.expectTerminated(transport.ref)
   }
 
-<<<<<<< HEAD
   test("sync if no whitelist is defined") { f =>
     import f._
     val remoteInit = wire.Init(Bob.nodeParams.globalFeatures, bin"10000000".toByteVector) // bob support channel range queries
@@ -218,7 +207,8 @@
     import f._
     val remoteInit = wire.Init(Bob.nodeParams.globalFeatures, bin"10000000".toByteVector) // bob support channel range queries
     connect(remoteNodeId, authenticator, watcher, router, relayer, connection, transport, peer, Set.empty, remoteInit, expectSync = false)
-=======
+  }
+
   test("handle disconnect in status INITIALIZING") { f =>
     import f._
 
@@ -244,7 +234,6 @@
 
     probe.send(peer, Peer.Disconnect(f.remoteNodeId))
     probe.expectMsg("disconnecting")
->>>>>>> 31c900bb
   }
 
   test("reply to ping") { f =>

--- conflicted
+++ resolved
@@ -16,12 +16,8 @@
 
 package fr.acinq.eclair.router
 
-import fr.acinq.bitcoin.Crypto.{PrivateKey, PublicKey}
-<<<<<<< HEAD
-import fr.acinq.bitcoin.{Block, ByteVector32, Crypto, Satoshi}
-=======
-import fr.acinq.bitcoin.{Block, ByteVector32, ByteVector64, Crypto}
->>>>>>> 30336964
+import fr.acinq.bitcoin.Crypto.PublicKey
+import fr.acinq.bitcoin.{Block, ByteVector32, ByteVector64, Satoshi}
 import fr.acinq.eclair.payment.PaymentRequest.ExtraHop
 import fr.acinq.eclair.router.Graph.GraphStructure.DirectedGraph.graphEdgeToHop
 import fr.acinq.eclair.router.Graph.GraphStructure.{DirectedGraph, GraphEdge}
@@ -867,40 +863,29 @@
 
     // This test have a channel (542280x2156x0) that according to heuristics is very convenient but actually useless to reach the target,
     // then if the cost function is not monotonic the path-finding breaks because the result path contains a loop.
-<<<<<<< HEAD
     val updates = SortedMap(
       ShortChannelId("565643x1216x0") -> PublicChannel(
         ann = makeChannel(ShortChannelId("565643x1216x0").toLong, PublicKey(hex"03864ef025fde8fb587d989186ce6a4a186895ee44a926bfc370e2c366597a3f8f"), PublicKey(hex"024655b768ef40951b20053a5c4b951606d4d86085d51238f2c67c7dec29c792ca")),
         fundingTxid = ByteVector32.Zeroes,
         capacity = Satoshi(0),
-        update_1_opt = Some(ChannelUpdate(ByteVector32.Zeroes.bytes, ByteVector32.Zeroes, ShortChannelId("565643x1216x0"), 0, 1.toByte, 0.toByte, 14, htlcMinimumMsat = 1, 1000, 10, Some(4294967295L))),
-        update_2_opt = Some(ChannelUpdate(ByteVector32.Zeroes.bytes, ByteVector32.Zeroes, ShortChannelId("565643x1216x0"), 0, 1.toByte, 1.toByte, 144, htlcMinimumMsat = 0, feeBaseMsat = 1000, 100, Some(15000000000L)))
+        update_1_opt = Some(ChannelUpdate(ByteVector64.Zeroes, ByteVector32.Zeroes, ShortChannelId("565643x1216x0"), 0, 1.toByte, 0.toByte, 14, htlcMinimumMsat = 1, 1000, 10, Some(4294967295L))),
+        update_2_opt = Some(ChannelUpdate(ByteVector64.Zeroes, ByteVector32.Zeroes, ShortChannelId("565643x1216x0"), 0, 1.toByte, 1.toByte, 144, htlcMinimumMsat = 0, feeBaseMsat = 1000, 100, Some(15000000000L)))
       ),
       ShortChannelId("542280x2156x0") -> PublicChannel(
         ann = makeChannel(ShortChannelId("542280x2156x0").toLong, PublicKey(hex"03864ef025fde8fb587d989186ce6a4a186895ee44a926bfc370e2c366597a3f8f"), PublicKey(hex"03cb7983dc247f9f81a0fa2dfa3ce1c255365f7279c8dd143e086ca333df10e278")),
         fundingTxid = ByteVector32.Zeroes,
         capacity = Satoshi(0),
-        update_1_opt = Some(ChannelUpdate(ByteVector32.Zeroes.bytes, ByteVector32.Zeroes, ShortChannelId("542280x2156x0"), 0, 1.toByte, 0.toByte, 144, htlcMinimumMsat = 1000, feeBaseMsat =  1000, 100, Some(16777000000L))),
-        update_2_opt = Some(ChannelUpdate(ByteVector32.Zeroes.bytes, ByteVector32.Zeroes, ShortChannelId("542280x2156x0"), 0, 1.toByte, 1.toByte, 144, htlcMinimumMsat = 1, 667, 1, Some(16777000000L)))
+        update_1_opt = Some(ChannelUpdate(ByteVector64.Zeroes, ByteVector32.Zeroes, ShortChannelId("542280x2156x0"), 0, 1.toByte, 0.toByte, 144, htlcMinimumMsat = 1000, feeBaseMsat =  1000, 100, Some(16777000000L))),
+        update_2_opt = Some(ChannelUpdate(ByteVector64.Zeroes, ByteVector32.Zeroes, ShortChannelId("542280x2156x0"), 0, 1.toByte, 1.toByte, 144, htlcMinimumMsat = 1, 667, 1, Some(16777000000L)))
       ),
       ShortChannelId("565779x2711x0") -> PublicChannel(
         ann = makeChannel(ShortChannelId("565779x2711x0").toLong, PublicKey(hex"036d65409c41ab7380a43448f257809e7496b52bf92057c09c4f300cbd61c50d96"), PublicKey(hex"03864ef025fde8fb587d989186ce6a4a186895ee44a926bfc370e2c366597a3f8f")),
         fundingTxid = ByteVector32.Zeroes,
         capacity = Satoshi(0),
-        update_1_opt = Some(ChannelUpdate(ByteVector32.Zeroes.bytes, ByteVector32.Zeroes, ShortChannelId("565779x2711x0"), 0, 1.toByte, 0.toByte, 144, htlcMinimumMsat = 1, 1000, 100, Some(230000000L))),
-        update_2_opt = Some(ChannelUpdate(ByteVector32.Zeroes.bytes, ByteVector32.Zeroes, ShortChannelId("565779x2711x0"), 0, 1.toByte, 3.toByte, 144, htlcMinimumMsat = 1, 1000, 100, Some(230000000L)))
+        update_1_opt = Some(ChannelUpdate(ByteVector64.Zeroes, ByteVector32.Zeroes, ShortChannelId("565779x2711x0"), 0, 1.toByte, 0.toByte, 144, htlcMinimumMsat = 1, 1000, 100, Some(230000000L))),
+        update_2_opt = Some(ChannelUpdate(ByteVector64.Zeroes, ByteVector32.Zeroes, ShortChannelId("565779x2711x0"), 0, 1.toByte, 3.toByte, 144, htlcMinimumMsat = 1, 1000, 100, Some(230000000L)))
       )
     )
-=======
-    val updates = List(
-      ChannelDesc(ShortChannelId("565643x1216x0"), PublicKey(hex"03864ef025fde8fb587d989186ce6a4a186895ee44a926bfc370e2c366597a3f8f"), PublicKey(hex"024655b768ef40951b20053a5c4b951606d4d86085d51238f2c67c7dec29c792ca")) -> ChannelUpdate(ByteVector64.Zeroes, ByteVector32.Zeroes, ShortChannelId("565643x1216x0"), 0, 1.toByte, 1.toByte, 144, htlcMinimumMsat = 0, feeBaseMsat = 1000, 100, Some(15000000000L)),
-      ChannelDesc(ShortChannelId("565643x1216x0"), PublicKey(hex"024655b768ef40951b20053a5c4b951606d4d86085d51238f2c67c7dec29c792ca"), PublicKey(hex"03864ef025fde8fb587d989186ce6a4a186895ee44a926bfc370e2c366597a3f8f")) -> ChannelUpdate(ByteVector64.Zeroes, ByteVector32.Zeroes, ShortChannelId("565643x1216x0"), 0, 1.toByte, 0.toByte, 14, htlcMinimumMsat = 1, 1000, 10, Some(4294967295L)),
-      ChannelDesc(ShortChannelId("542280x2156x0"), PublicKey(hex"03864ef025fde8fb587d989186ce6a4a186895ee44a926bfc370e2c366597a3f8f"), PublicKey(hex"03cb7983dc247f9f81a0fa2dfa3ce1c255365f7279c8dd143e086ca333df10e278")) -> ChannelUpdate(ByteVector64.Zeroes, ByteVector32.Zeroes, ShortChannelId("542280x2156x0"), 0, 1.toByte, 1.toByte, 144, htlcMinimumMsat = 1000, feeBaseMsat =  1000, 100, Some(16777000000L)),
-      ChannelDesc(ShortChannelId("542280x2156x0"), PublicKey(hex"03cb7983dc247f9f81a0fa2dfa3ce1c255365f7279c8dd143e086ca333df10e278"), PublicKey(hex"03864ef025fde8fb587d989186ce6a4a186895ee44a926bfc370e2c366597a3f8f")) -> ChannelUpdate(ByteVector64.Zeroes, ByteVector32.Zeroes, ShortChannelId("542280x2156x0"), 0, 1.toByte, 0.toByte, 144, htlcMinimumMsat = 1, 667, 1, Some(16777000000L)),
-      ChannelDesc(ShortChannelId("565779x2711x0"), PublicKey(hex"03864ef025fde8fb587d989186ce6a4a186895ee44a926bfc370e2c366597a3f8f"), PublicKey(hex"036d65409c41ab7380a43448f257809e7496b52bf92057c09c4f300cbd61c50d96")) -> ChannelUpdate(ByteVector64.Zeroes, ByteVector32.Zeroes, ShortChannelId("565779x2711x0"), 0, 1.toByte, 3.toByte, 144, htlcMinimumMsat = 1, 1000, 100, Some(230000000L)),
-      ChannelDesc(ShortChannelId("565779x2711x0"), PublicKey(hex"036d65409c41ab7380a43448f257809e7496b52bf92057c09c4f300cbd61c50d96"), PublicKey(hex"03864ef025fde8fb587d989186ce6a4a186895ee44a926bfc370e2c366597a3f8f")) -> ChannelUpdate(ByteVector64.Zeroes, ByteVector32.Zeroes, ShortChannelId("565779x2711x0"), 0, 1.toByte, 0.toByte, 144, htlcMinimumMsat = 1, 1000, 100, Some(230000000L))
-    ).toMap
->>>>>>> 30336964
 
     val g = DirectedGraph.makeGraph(updates)
 

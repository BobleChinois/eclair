--- conflicted
+++ resolved
@@ -16,12 +16,9 @@
 
 package fr.acinq.eclair.db
 
-<<<<<<< HEAD
 import java.sql.{Connection, DriverManager}
 
 import fr.acinq.bitcoin.Crypto.PrivateKey
-=======
->>>>>>> ffa6183d
 import fr.acinq.bitcoin.{Block, Crypto, Satoshi}
 import fr.acinq.eclair.db.sqlite.SqliteNetworkDb
 import fr.acinq.eclair.db.sqlite.SqliteUtils._
@@ -44,7 +41,7 @@
   }
 
   test("migration test 1->2") {
-    val sqlite = inmem
+    val sqlite = TestConstants.sqliteInMemory()
 
     using(sqlite.createStatement()) { statement =>
       getVersion(statement, "network", 1) // this will set version to 1
@@ -106,12 +103,7 @@
     assert(node_4.addresses == List(Tor2("aaaqeayeaudaocaj", 42000)))
   }
 
-<<<<<<< HEAD
   def simpleTest(sqlite: Connection) = {
-=======
-  test("add/remove/list channels and channel_updates") {
-    val sqlite = TestConstants.sqliteInMemory()
->>>>>>> ffa6183d
     val db = new SqliteNetworkDb(sqlite)
 
     def sig = Crypto.encodeSignature(Crypto.sign(randomBytes32, randomKey)) :+ 1.toByte
@@ -168,7 +160,7 @@
   }
 
   test("add/remove/list channels and channel_updates") {
-    val sqlite = inmem
+    val sqlite = TestConstants.sqliteInMemory()
     simpleTest(sqlite)
   }
 

/*
 * Copyright 2019 ACINQ SAS
 *
 * Licensed under the Apache License, Version 2.0 (the "License");
 * you may not use this file except in compliance with the License.
 * You may obtain a copy of the License at
 *
 *     http://www.apache.org/licenses/LICENSE-2.0
 *
 * Unless required by applicable law or agreed to in writing, software
 * distributed under the License is distributed on an "AS IS" BASIS,
 * WITHOUT WARRANTIES OR CONDITIONS OF ANY KIND, either express or implied.
 * See the License for the specific language governing permissions and
 * limitations under the License.
 */

package fr.acinq.eclair.api

import java.util.UUID

import akka.actor.ActorSystem
import akka.http.scaladsl.model.FormData
import akka.http.scaladsl.model.StatusCodes._
import akka.http.scaladsl.model.headers.BasicHttpCredentials
import akka.http.scaladsl.server.Route
import akka.http.scaladsl.testkit.{RouteTestTimeout, ScalatestRouteTest, WSProbe}
import akka.stream.ActorMaterializer
import akka.util.Timeout
import fr.acinq.bitcoin.Crypto.PublicKey
import fr.acinq.bitcoin.{ByteVector32, Crypto, MilliSatoshi}
import fr.acinq.eclair.TestConstants._
import fr.acinq.eclair._
<<<<<<< HEAD
import fr.acinq.eclair.channel.RES_GETINFO
import fr.acinq.eclair.db.{IncomingPayment, NetworkFee, OutgoingPayment, Stats}
import fr.acinq.eclair.io.NodeURI
=======
>>>>>>> b82d7211
import fr.acinq.eclair.io.Peer.PeerInfo
import fr.acinq.eclair.payment.PaymentLifecycle.PaymentFailed
import fr.acinq.eclair.payment._
import fr.acinq.eclair.wire.{ChannelUpdate, NodeAddress, NodeAnnouncement}
import org.json4s.jackson.Serialization
import org.mockito.scalatest.IdiomaticMockito
import org.scalatest.{FunSuite, Matchers}
import scodec.bits._
import scala.concurrent.Future
import scala.concurrent.duration._
import scala.io.Source
import scala.reflect.ClassTag
import scala.util.Try

<<<<<<< HEAD
class ApiServiceSpec extends FunSuite with ScalatestRouteTest {

  trait EclairMock extends Eclair {
    override def connect(target: Either[NodeURI, Crypto.PublicKey])(implicit timeout: Timeout): Future[String] = ???

    override def open(nodeId: Crypto.PublicKey, fundingSatoshis: Long, pushMsat: Option[Long], fundingFeerateSatByte: Option[Long], flags: Option[Int], timeout_opt: Option[Timeout])(implicit timeout: Timeout): Future[String] = ???

    override def close(channelIdentifier: Either[ByteVector32, ShortChannelId], scriptPubKey: Option[ByteVector])(implicit timeout: Timeout): Future[String] = ???

    override def forceClose(channelIdentifier: Either[ByteVector32, ShortChannelId])(implicit timeout: Timeout): Future[String] = ???

    override def updateRelayFee(channelIdentifier: Either[ByteVector32, ShortChannelId], feeBaseMsat: Long, feeProportionalMillionths: Long)(implicit timeout: Timeout): Future[String] = ???

    override def channelsInfo(toRemoteNode: Option[Crypto.PublicKey])(implicit timeout: Timeout): Future[Iterable[RES_GETINFO]] = ???

    override def channelInfo(channelIdentifier: Either[ByteVector32, ShortChannelId])(implicit timeout: Timeout): Future[RES_GETINFO] = ???

    override def peersInfo()(implicit timeout: Timeout): Future[Iterable[PeerInfo]] = ???

    override def receive(description: String, amountMsat: Option[Long], expire: Option[Long], fallbackAddress: Option[String])(implicit timeout: Timeout): Future[PaymentRequest] = ???

    override def receivedInfo(paymentHash: ByteVector32)(implicit timeout: Timeout): Future[Option[IncomingPayment]] = ???

    override def send(recipientNodeId: Crypto.PublicKey, amountMsat: Long, paymentHash: ByteVector32, assistedRoutes: Seq[Seq[PaymentRequest.ExtraHop]], minFinalCltvExpiry: Option[Long], maxAttempts: Option[Int])(implicit timeout: Timeout): Future[UUID] = ???

    override def sentInfo(id: Either[UUID, ByteVector32])(implicit timeout: Timeout): Future[Seq[OutgoingPayment]] = ???

    override def findRoute(targetNodeId: Crypto.PublicKey, amountMsat: Long, assistedRoutes: Seq[Seq[PaymentRequest.ExtraHop]])(implicit timeout: Timeout): Future[RouteResponse] = ???

    override def audit(from_opt: Option[Long], to_opt: Option[Long])(implicit timeout: Timeout): Future[AuditResponse] = ???

    override def networkFees(from_opt: Option[Long], to_opt: Option[Long])(implicit timeout: Timeout): Future[Seq[NetworkFee]] = ???

    override def channelStats()(implicit timeout: Timeout): Future[Seq[Stats]] = ???

    override def getInvoice(paymentHash: ByteVector32)(implicit timeout: Timeout): Future[Option[PaymentRequest]] = ???

    override def pendingInvoices(from_opt: Option[Long], to_opt: Option[Long])(implicit timeout: Timeout): Future[Seq[PaymentRequest]] = ???

    override def allInvoices(from_opt: Option[Long], to_opt: Option[Long])(implicit timeout: Timeout): Future[Seq[PaymentRequest]] = ???

    override def allNodes()(implicit timeout: Timeout): Future[Iterable[NodeAnnouncement]] = ???

    override def allChannels()(implicit timeout: Timeout): Future[Iterable[ChannelDesc]] = ???

    override def allUpdates(nodeId: Option[Crypto.PublicKey])(implicit timeout: Timeout): Future[Iterable[ChannelUpdate]] = ???

    override def getInfoResponse()(implicit timeout: Timeout): Future[GetInfoResponse] = ???
  }
=======
class ApiServiceSpec extends FunSuite with ScalatestRouteTest with IdiomaticMockito with Matchers {
>>>>>>> b82d7211

  implicit val formats = JsonSupport.formats
  implicit val serialization = JsonSupport.serialization
  implicit val marshaller = JsonSupport.marshaller
  implicit val unmarshaller = JsonSupport.unmarshaller

  implicit val routeTestTimeout = RouteTestTimeout(3 seconds)

  class MockService(eclair: Eclair) extends Service {
    override val eclairApi: Eclair = eclair

    override def password: String = "mock"

    override implicit val actorSystem: ActorSystem = system
    override implicit val mat: ActorMaterializer = materializer
  }

  test("API service should handle failures correctly") {
    val mockService = new MockService(mock[Eclair])

    // no auth
    Post("/getinfo") ~>
      Route.seal(mockService.route) ~>
      check {
        assert(handled)
        assert(status == Unauthorized)
      }

    // wrong auth
    Post("/getinfo") ~>
      addCredentials(BasicHttpCredentials("", mockService.password + "what!")) ~>
      Route.seal(mockService.route) ~>
      check {
        assert(handled)
        assert(status == Unauthorized)
      }

    // correct auth but wrong URL
    Post("/mistake") ~>
      addCredentials(BasicHttpCredentials("", mockService.password)) ~>
      Route.seal(mockService.route) ~>
      check {
        assert(handled)
        assert(status == NotFound)
      }

    // wrong param type
    Post("/channel", FormData(Map("channelId" -> "hey")).toEntity) ~>
      addCredentials(BasicHttpCredentials("", mockService.password)) ~>
      Route.seal(mockService.route) ~>
      check {
        assert(handled)
        assert(status == BadRequest)
        val resp = entityAs[ErrorResponse](JsonSupport.unmarshaller, ClassTag(classOf[ErrorResponse]))
        assert(resp.error == "The form field 'channelId' was malformed:\nInvalid hexadecimal character 'h' at index 0")
      }

    // wrong params
    Post("/connect", FormData("urb" -> "030bb6a5e0c6b203c7e2180fb78c7ba4bdce46126761d8201b91ddac089cdecc87@93.137.102.239:9735").toEntity) ~>
      addCredentials(BasicHttpCredentials("", mockService.password)) ~>
      Route.seal(mockService.route) ~>
      check {
        assert(handled)
        assert(status == BadRequest)
      }

  }

  test("'peers' should ask the switchboard for current known peers") {

    val eclair = mock[Eclair]
    val mockService = new MockService(eclair)
    eclair.peersInfo()(any[Timeout]) returns Future.successful(List(
      PeerInfo(
        nodeId = Alice.nodeParams.nodeId,
        state = "CONNECTED",
        address = Some(Alice.nodeParams.publicAddresses.head.socketAddress),
        channels = 1),
      PeerInfo(
        nodeId = Bob.nodeParams.nodeId,
        state = "DISCONNECTED",
        address = None,
        channels = 1)))

    Post("/peers") ~>
      addCredentials(BasicHttpCredentials("", mockService.password)) ~>
      Route.seal(mockService.route) ~>
      check {
        assert(handled)
        assert(status == OK)
        val response = entityAs[String]
        eclair.peersInfo()(any[Timeout]).wasCalled(once)
        matchTestJson("peers", response)
      }
  }

  test("'getinfo' response should include this node ID") {

    val eclair = mock[Eclair]
    val mockService = new MockService(eclair)
    eclair.getInfoResponse()(any[Timeout]) returns Future.successful(GetInfoResponse(
      nodeId = Alice.nodeParams.nodeId,
      alias = Alice.nodeParams.alias,
      chainHash = Alice.nodeParams.chainHash,
      blockHeight = 9999,
      publicAddresses = NodeAddress.fromParts("localhost", 9731).get :: Nil
    ))

    Post("/getinfo") ~>
      addCredentials(BasicHttpCredentials("", mockService.password)) ~>
      Route.seal(mockService.route) ~>
      check {
        assert(handled)
        assert(status == OK)
        val resp = entityAs[String]
        assert(resp.toString.contains(Alice.nodeParams.nodeId.toString))
        eclair.getInfoResponse()(any[Timeout]).wasCalled(once)
        matchTestJson("getinfo", resp)
      }
  }

  test("'close' method should accept a channelId and shortChannelId") {

    val shortChannelIdSerialized = "42000x27x3"
    val channelId = "56d7d6eda04d80138270c49709f1eadb5ab4939e5061309ccdacdb98ce637d0e"

    val eclair = mock[Eclair]
    eclair.close(any, any)(any[Timeout]) returns Future.successful(Alice.nodeParams.nodeId.toString())
    val mockService = new MockService(eclair)

    Post("/close", FormData("shortChannelId" -> shortChannelIdSerialized).toEntity) ~>
      addCredentials(BasicHttpCredentials("", mockService.password)) ~>
      addHeader("Content-Type", "application/json") ~>
      Route.seal(mockService.route) ~>
      check {
        assert(handled)
        assert(status == OK)
        val resp = entityAs[String]
        assert(resp.contains(Alice.nodeParams.nodeId.toString))
        eclair.close(Right(ShortChannelId(shortChannelIdSerialized)), None)(any[Timeout]).wasCalled(once)
        matchTestJson("close", resp)
      }

    Post("/close", FormData("channelId" -> channelId).toEntity) ~>
      addCredentials(BasicHttpCredentials("", mockService.password)) ~>
      addHeader("Content-Type", "application/json") ~>
      Route.seal(mockService.route) ~>
      check {
        assert(handled)
        assert(status == OK)
        val resp = entityAs[String]
        assert(resp.contains(Alice.nodeParams.nodeId.toString))
        eclair.close(Left(ByteVector32.fromValidHex(channelId)), None)(any[Timeout]).wasCalled(once)
        matchTestJson("close", resp)
      }
  }

  test("'connect' method should accept an URI and a triple with nodeId/host/port") {

    val remoteNodeId = "030bb6a5e0c6b203c7e2180fb78c7ba4bdce46126761d8201b91ddac089cdecc87"
    val remoteHost = "93.137.102.239"
    val remoteUri = "030bb6a5e0c6b203c7e2180fb78c7ba4bdce46126761d8201b91ddac089cdecc87@93.137.102.239:9735"

<<<<<<< HEAD
    val mockService = new MockService(new EclairMock {
      override def connect(target: Either[NodeURI, Crypto.PublicKey])(implicit timeout: Timeout): Future[String] = Future.successful("connected")
    })
=======
    val eclair = mock[Eclair]
    eclair.connect(any[String])(any[Timeout]) returns Future.successful("connected")
    val mockService = new MockService(eclair)
>>>>>>> b82d7211

    Post("/connect", FormData("nodeId" -> remoteNodeId, "host" -> remoteHost).toEntity) ~>
      addCredentials(BasicHttpCredentials("", mockService.password)) ~>
      Route.seal(mockService.route) ~>
      check {
        assert(handled)
        assert(status == OK)
        assert(entityAs[String] == "\"connected\"")
        eclair.connect(remoteUri)(any[Timeout]).wasCalled(once)
      }

    Post("/connect", FormData("uri" -> remoteUri).toEntity) ~>
      addCredentials(BasicHttpCredentials("", mockService.password)) ~>
      Route.seal(mockService.route) ~>
      check {
        assert(handled)
        assert(status == OK)
        assert(entityAs[String] == "\"connected\"")
        eclair.connect(remoteUri)(any[Timeout]).wasCalled(twice) // must account for the previous, identical, invocation
      }
  }

  test("'send' method should correctly forward amount parameters to EclairImpl") {

    val invoice = "lnbc12580n1pw2ywztpp554ganw404sh4yjkwnysgn3wjcxfcq7gtx53gxczkjr9nlpc3hzvqdq2wpskwctddyxqr4rqrzjqwryaup9lh50kkranzgcdnn2fgvx390wgj5jd07rwr3vxeje0glc7z9rtvqqwngqqqqqqqlgqqqqqeqqjqrrt8smgjvfj7sg38dwtr9kc9gg3era9k3t2hvq3cup0jvsrtrxuplevqgfhd3rzvhulgcxj97yjuj8gdx8mllwj4wzjd8gdjhpz3lpqqvk2plh"

    val eclair = mock[Eclair]
    eclair.send(any, any, any, any, any, any)(any[Timeout]) returns Future.successful(UUID.randomUUID())
    val mockService = new MockService(eclair)

    Post("/payinvoice", FormData("invoice" -> invoice).toEntity) ~>
      addCredentials(BasicHttpCredentials("", mockService.password)) ~>
      Route.seal(mockService.route) ~>
      check {
        assert(handled)
        assert(status == OK)
        eclair.send(any, 1258000, any, any, any, any)(any[Timeout]).wasCalled(once)
      }


    Post("/payinvoice", FormData("invoice" -> invoice, "amountMsat" -> "123").toEntity) ~>
      addCredentials(BasicHttpCredentials("", mockService.password)) ~>
      Route.seal(mockService.route) ~>
      check {
        assert(handled)
        assert(status == OK)
        eclair.send(any, 123, any, any, any, any)(any[Timeout]).wasCalled(once)
      }

  }

  test("'getreceivedinfo' method should respond HTTP 404 with a JSON encoded response if the element is not found") {

    val eclair = mock[Eclair]
    eclair.receivedInfo(any[ByteVector32])(any) returns Future.successful(None)
    val mockService = new MockService(eclair)

    Post("/getreceivedinfo", FormData("paymentHash" -> ByteVector32.Zeroes.toHex).toEntity) ~>
      addCredentials(BasicHttpCredentials("", mockService.password)) ~>
      Route.seal(mockService.route) ~>
      check {
        assert(handled)
        assert(status == NotFound)
        val resp = entityAs[ErrorResponse](JsonSupport.unmarshaller, ClassTag(classOf[ErrorResponse]))
        assert(resp == ErrorResponse("Not found"))
        eclair.receivedInfo(ByteVector32.Zeroes)(any[Timeout]).wasCalled(once)
      }
  }

  test("'sendtoroute' method should accept a both a json-encoded AND comma separaterd list of pubkeys") {

    val rawUUID = "487da196-a4dc-4b1e-92b4-3e5e905e9f3f"
    val paymentUUID = UUID.fromString(rawUUID)
    val expectedRoute = List(PublicKey(hex"0217eb8243c95f5a3b7d4c5682d10de354b7007eb59b6807ae407823963c7547a9"), PublicKey(hex"0242a4ae0c5bef18048fbecf995094b74bfb0f7391418d71ed394784373f41e4f3"), PublicKey(hex"026ac9fcd64fb1aa1c491fc490634dc33da41d4a17b554e0adf1b32fee88ee9f28"))
    val csvNodes = "0217eb8243c95f5a3b7d4c5682d10de354b7007eb59b6807ae407823963c7547a9, 0242a4ae0c5bef18048fbecf995094b74bfb0f7391418d71ed394784373f41e4f3, 026ac9fcd64fb1aa1c491fc490634dc33da41d4a17b554e0adf1b32fee88ee9f28"
    val jsonNodes = serialization.write(expectedRoute)

    val eclair = mock[Eclair]
    eclair.sendToRoute(any[List[PublicKey]], anyLong, any[ByteVector32], anyLong)(any[Timeout]) returns Future.successful(paymentUUID)
    val mockService = new MockService(eclair)

    Post("/sendtoroute", FormData("route" -> jsonNodes, "amountMsat" -> "1234", "paymentHash" -> ByteVector32.Zeroes.toHex, "finalCltvExpiry" -> "190").toEntity) ~>
      addCredentials(BasicHttpCredentials("", mockService.password)) ~>
      addHeader("Content-Type", "application/json") ~>
      Route.seal(mockService.route) ~>
      check {
        assert(handled)
        assert(status == OK)
        assert(entityAs[String] == "\""+rawUUID+"\"")
        eclair.sendToRoute(expectedRoute, 1234, ByteVector32.Zeroes, 190)(any[Timeout]).wasCalled(once)
      }

    // this test uses CSV encoded route
    Post("/sendtoroute", FormData("route" -> csvNodes, "amountMsat" -> "1234", "paymentHash" -> ByteVector32.One.toHex, "finalCltvExpiry" -> "190").toEntity) ~>
      addCredentials(BasicHttpCredentials("", mockService.password)) ~>
      addHeader("Content-Type", "application/json") ~>
      Route.seal(mockService.route) ~>
      check {
        assert(handled)
        assert(status == OK)
        assert(entityAs[String] == "\""+rawUUID+"\"")
        eclair.sendToRoute(expectedRoute, 1234, ByteVector32.One, 190)(any[Timeout]).wasCalled(once)
      }
  }

  test("the websocket should return typed objects") {

    val mockService = new MockService(mock[Eclair])
    val fixedUUID = UUID.fromString("487da196-a4dc-4b1e-92b4-3e5e905e9f3f")

    val wsClient = WSProbe()

    WS("/ws", wsClient.flow) ~>
      addCredentials(BasicHttpCredentials("", mockService.password)) ~>
      mockService.route ~>
      check {

        val pf = PaymentFailed(fixedUUID, ByteVector32.Zeroes, failures = Seq.empty)
        val expectedSerializedPf = """{"type":"payment-failed","id":"487da196-a4dc-4b1e-92b4-3e5e905e9f3f","paymentHash":"0000000000000000000000000000000000000000000000000000000000000000","failures":[]}"""
        Serialization.write(pf)(mockService.formatsWithTypeHint) === expectedSerializedPf
        system.eventStream.publish(pf)
        wsClient.expectMessage(expectedSerializedPf)

        val ps = PaymentSent(fixedUUID, amount = MilliSatoshi(21), feesPaid = MilliSatoshi(1), paymentHash = ByteVector32.Zeroes, paymentPreimage = ByteVector32.One, toChannelId = ByteVector32.Zeroes, timestamp = 1553784337711L)
        val expectedSerializedPs = """{"type":"payment-sent","id":"487da196-a4dc-4b1e-92b4-3e5e905e9f3f","amount":21,"feesPaid":1,"paymentHash":"0000000000000000000000000000000000000000000000000000000000000000","paymentPreimage":"0100000000000000000000000000000000000000000000000000000000000000","toChannelId":"0000000000000000000000000000000000000000000000000000000000000000","timestamp":1553784337711}"""
        Serialization.write(ps)(mockService.formatsWithTypeHint) === expectedSerializedPs
        system.eventStream.publish(ps)
        wsClient.expectMessage(expectedSerializedPs)

        val prel = PaymentRelayed(amountIn = MilliSatoshi(21), amountOut = MilliSatoshi(20), paymentHash = ByteVector32.Zeroes, fromChannelId = ByteVector32.Zeroes, ByteVector32.One, timestamp = 1553784963659L)
        val expectedSerializedPrel = """{"type":"payment-relayed","amountIn":21,"amountOut":20,"paymentHash":"0000000000000000000000000000000000000000000000000000000000000000","fromChannelId":"0000000000000000000000000000000000000000000000000000000000000000","toChannelId":"0100000000000000000000000000000000000000000000000000000000000000","timestamp":1553784963659}"""
        Serialization.write(prel)(mockService.formatsWithTypeHint) === expectedSerializedPrel
        system.eventStream.publish(prel)
        wsClient.expectMessage(expectedSerializedPrel)

        val precv = PaymentReceived(amount = MilliSatoshi(21), paymentHash = ByteVector32.Zeroes, fromChannelId = ByteVector32.One, timestamp = 1553784963659L)
        val expectedSerializedPrecv = """{"type":"payment-received","amount":21,"paymentHash":"0000000000000000000000000000000000000000000000000000000000000000","fromChannelId":"0100000000000000000000000000000000000000000000000000000000000000","timestamp":1553784963659}"""
        Serialization.write(precv)(mockService.formatsWithTypeHint) === expectedSerializedPrecv
        system.eventStream.publish(precv)
        wsClient.expectMessage(expectedSerializedPrecv)

        val pset = PaymentSettlingOnChain(fixedUUID, amount = MilliSatoshi(21), paymentHash = ByteVector32.One, timestamp = 1553785442676L)
        val expectedSerializedPset = """{"type":"payment-settling-onchain","id":"487da196-a4dc-4b1e-92b4-3e5e905e9f3f","amount":21,"paymentHash":"0100000000000000000000000000000000000000000000000000000000000000","timestamp":1553785442676}"""
        Serialization.write(pset)(mockService.formatsWithTypeHint) === expectedSerializedPset
        system.eventStream.publish(pset)
        wsClient.expectMessage(expectedSerializedPset)
      }

  }

  private def matchTestJson(apiName: String, response: String) = {
    val resource = getClass.getResourceAsStream(s"/api/$apiName")
    val expectedResponse = Try(Source.fromInputStream(resource).mkString).getOrElse {
      throw new IllegalArgumentException(s"Mock file for $apiName not found")
    }
    assert(response == expectedResponse, s"Test mock for $apiName did not match the expected response")
  }

}<|MERGE_RESOLUTION|>--- conflicted
+++ resolved
@@ -30,12 +30,9 @@
 import fr.acinq.bitcoin.{ByteVector32, Crypto, MilliSatoshi}
 import fr.acinq.eclair.TestConstants._
 import fr.acinq.eclair._
-<<<<<<< HEAD
 import fr.acinq.eclair.channel.RES_GETINFO
 import fr.acinq.eclair.db.{IncomingPayment, NetworkFee, OutgoingPayment, Stats}
 import fr.acinq.eclair.io.NodeURI
-=======
->>>>>>> b82d7211
 import fr.acinq.eclair.io.Peer.PeerInfo
 import fr.acinq.eclair.payment.PaymentLifecycle.PaymentFailed
 import fr.acinq.eclair.payment._
@@ -50,59 +47,7 @@
 import scala.reflect.ClassTag
 import scala.util.Try
 
-<<<<<<< HEAD
-class ApiServiceSpec extends FunSuite with ScalatestRouteTest {
-
-  trait EclairMock extends Eclair {
-    override def connect(target: Either[NodeURI, Crypto.PublicKey])(implicit timeout: Timeout): Future[String] = ???
-
-    override def open(nodeId: Crypto.PublicKey, fundingSatoshis: Long, pushMsat: Option[Long], fundingFeerateSatByte: Option[Long], flags: Option[Int], timeout_opt: Option[Timeout])(implicit timeout: Timeout): Future[String] = ???
-
-    override def close(channelIdentifier: Either[ByteVector32, ShortChannelId], scriptPubKey: Option[ByteVector])(implicit timeout: Timeout): Future[String] = ???
-
-    override def forceClose(channelIdentifier: Either[ByteVector32, ShortChannelId])(implicit timeout: Timeout): Future[String] = ???
-
-    override def updateRelayFee(channelIdentifier: Either[ByteVector32, ShortChannelId], feeBaseMsat: Long, feeProportionalMillionths: Long)(implicit timeout: Timeout): Future[String] = ???
-
-    override def channelsInfo(toRemoteNode: Option[Crypto.PublicKey])(implicit timeout: Timeout): Future[Iterable[RES_GETINFO]] = ???
-
-    override def channelInfo(channelIdentifier: Either[ByteVector32, ShortChannelId])(implicit timeout: Timeout): Future[RES_GETINFO] = ???
-
-    override def peersInfo()(implicit timeout: Timeout): Future[Iterable[PeerInfo]] = ???
-
-    override def receive(description: String, amountMsat: Option[Long], expire: Option[Long], fallbackAddress: Option[String])(implicit timeout: Timeout): Future[PaymentRequest] = ???
-
-    override def receivedInfo(paymentHash: ByteVector32)(implicit timeout: Timeout): Future[Option[IncomingPayment]] = ???
-
-    override def send(recipientNodeId: Crypto.PublicKey, amountMsat: Long, paymentHash: ByteVector32, assistedRoutes: Seq[Seq[PaymentRequest.ExtraHop]], minFinalCltvExpiry: Option[Long], maxAttempts: Option[Int])(implicit timeout: Timeout): Future[UUID] = ???
-
-    override def sentInfo(id: Either[UUID, ByteVector32])(implicit timeout: Timeout): Future[Seq[OutgoingPayment]] = ???
-
-    override def findRoute(targetNodeId: Crypto.PublicKey, amountMsat: Long, assistedRoutes: Seq[Seq[PaymentRequest.ExtraHop]])(implicit timeout: Timeout): Future[RouteResponse] = ???
-
-    override def audit(from_opt: Option[Long], to_opt: Option[Long])(implicit timeout: Timeout): Future[AuditResponse] = ???
-
-    override def networkFees(from_opt: Option[Long], to_opt: Option[Long])(implicit timeout: Timeout): Future[Seq[NetworkFee]] = ???
-
-    override def channelStats()(implicit timeout: Timeout): Future[Seq[Stats]] = ???
-
-    override def getInvoice(paymentHash: ByteVector32)(implicit timeout: Timeout): Future[Option[PaymentRequest]] = ???
-
-    override def pendingInvoices(from_opt: Option[Long], to_opt: Option[Long])(implicit timeout: Timeout): Future[Seq[PaymentRequest]] = ???
-
-    override def allInvoices(from_opt: Option[Long], to_opt: Option[Long])(implicit timeout: Timeout): Future[Seq[PaymentRequest]] = ???
-
-    override def allNodes()(implicit timeout: Timeout): Future[Iterable[NodeAnnouncement]] = ???
-
-    override def allChannels()(implicit timeout: Timeout): Future[Iterable[ChannelDesc]] = ???
-
-    override def allUpdates(nodeId: Option[Crypto.PublicKey])(implicit timeout: Timeout): Future[Iterable[ChannelUpdate]] = ???
-
-    override def getInfoResponse()(implicit timeout: Timeout): Future[GetInfoResponse] = ???
-  }
-=======
 class ApiServiceSpec extends FunSuite with ScalatestRouteTest with IdiomaticMockito with Matchers {
->>>>>>> b82d7211
 
   implicit val formats = JsonSupport.formats
   implicit val serialization = JsonSupport.serialization
@@ -262,40 +207,34 @@
 
   test("'connect' method should accept an URI and a triple with nodeId/host/port") {
 
-    val remoteNodeId = "030bb6a5e0c6b203c7e2180fb78c7ba4bdce46126761d8201b91ddac089cdecc87"
-    val remoteHost = "93.137.102.239"
-    val remoteUri = "030bb6a5e0c6b203c7e2180fb78c7ba4bdce46126761d8201b91ddac089cdecc87@93.137.102.239:9735"
-
-<<<<<<< HEAD
-    val mockService = new MockService(new EclairMock {
-      override def connect(target: Either[NodeURI, Crypto.PublicKey])(implicit timeout: Timeout): Future[String] = Future.successful("connected")
-    })
-=======
-    val eclair = mock[Eclair]
-    eclair.connect(any[String])(any[Timeout]) returns Future.successful("connected")
-    val mockService = new MockService(eclair)
->>>>>>> b82d7211
-
-    Post("/connect", FormData("nodeId" -> remoteNodeId, "host" -> remoteHost).toEntity) ~>
+    val remoteNodeId = PublicKey(hex"030bb6a5e0c6b203c7e2180fb78c7ba4bdce46126761d8201b91ddac089cdecc87")
+    val remoteUri = NodeURI.parse("030bb6a5e0c6b203c7e2180fb78c7ba4bdce46126761d8201b91ddac089cdecc87@93.137.102.239:9735")
+
+    val eclair = mock[Eclair]
+    eclair.connect(any[Either[NodeURI, PublicKey]])(any[Timeout]) returns Future.successful("connected")
+    val mockService = new MockService(eclair)
+
+    Post("/connect", FormData("nodeId" -> remoteNodeId.toHex).toEntity) ~>
       addCredentials(BasicHttpCredentials("", mockService.password)) ~>
       Route.seal(mockService.route) ~>
       check {
         assert(handled)
         assert(status == OK)
         assert(entityAs[String] == "\"connected\"")
-        eclair.connect(remoteUri)(any[Timeout]).wasCalled(once)
-      }
-
-    Post("/connect", FormData("uri" -> remoteUri).toEntity) ~>
+        eclair.connect(Right(remoteNodeId))(any[Timeout]).wasCalled(once)
+      }
+
+    Post("/connect", FormData("uri" -> remoteUri.toString).toEntity) ~>
       addCredentials(BasicHttpCredentials("", mockService.password)) ~>
       Route.seal(mockService.route) ~>
       check {
         assert(handled)
         assert(status == OK)
         assert(entityAs[String] == "\"connected\"")
-        eclair.connect(remoteUri)(any[Timeout]).wasCalled(twice) // must account for the previous, identical, invocation
-      }
-  }
+        eclair.connect(Left(remoteUri))(any[Timeout]).wasCalled(once) // must account for the previous, identical, invocation
+      }
+  }
+
 
   test("'send' method should correctly forward amount parameters to EclairImpl") {
 

/*
 * Copyright 2018 ACINQ SAS
 *
 * Licensed under the Apache License, Version 2.0 (the "License");
 * you may not use this file except in compliance with the License.
 * You may obtain a copy of the License at
 *
 *     http://www.apache.org/licenses/LICENSE-2.0
 *
 * Unless required by applicable law or agreed to in writing, software
 * distributed under the License is distributed on an "AS IS" BASIS,
 * WITHOUT WARRANTIES OR CONDITIONS OF ANY KIND, either express or implied.
 * See the License for the specific language governing permissions and
 * limitations under the License.
 */

package fr.acinq.eclair.transactions

import java.nio.ByteOrder

import fr.acinq.bitcoin.Crypto.{Point, PrivateKey, PublicKey, ripemd160}
import fr.acinq.bitcoin.Script._
import fr.acinq.bitcoin.SigVersion._
<<<<<<< HEAD
import fr.acinq.bitcoin.{BinaryData, Crypto, LexicographicalOrdering, MilliSatoshi, OutPoint, Protocol, SIGHASH_ALL, Satoshi, Script, ScriptElt, ScriptFlags, ScriptWitness, Transaction, TxIn, TxOut, millisatoshi2satoshi}
import fr.acinq.eclair.channel._
=======
import fr.acinq.bitcoin.{ByteVector32, Crypto, LexicographicalOrdering, MilliSatoshi, OutPoint, Protocol, SIGHASH_ALL, Satoshi, Script, ScriptElt, ScriptFlags, ScriptWitness, Transaction, TxIn, TxOut, millisatoshi2satoshi}
>>>>>>> b681cfca
import fr.acinq.eclair.transactions.Scripts._
import fr.acinq.eclair.wire.UpdateAddHtlc
import scodec.bits.ByteVector

import scala.reflect.ClassTag
import scala.util.Try

/**
  * Created by PM on 15/12/2016.
  */
object Transactions {

  // @formatter:off
  case class InputInfo(outPoint: OutPoint, txOut: TxOut, redeemScript: ByteVector)
  object InputInfo {
    def apply(outPoint: OutPoint, txOut: TxOut, redeemScript: Seq[ScriptElt]) = new InputInfo(outPoint, txOut, Script.write(redeemScript))
  }

  sealed trait TransactionWithInputInfo {
    def input: InputInfo
    def tx: Transaction
    def fee: Satoshi = input.txOut.amount - tx.txOut.map(_.amount).sum
    def minRelayFee: Satoshi = {
      val vsize = (tx.weight() + 3) / 4
      Satoshi(fr.acinq.eclair.MinimumRelayFeeRate * vsize / 1000)
    }
  }

  case class CommitTx(input: InputInfo, tx: Transaction) extends TransactionWithInputInfo
  case class HtlcSuccessTx(input: InputInfo, tx: Transaction, paymentHash: ByteVector32) extends TransactionWithInputInfo
  case class HtlcTimeoutTx(input: InputInfo, tx: Transaction) extends TransactionWithInputInfo
  case class ClaimHtlcSuccessTx(input: InputInfo, tx: Transaction) extends TransactionWithInputInfo
  case class ClaimHtlcTimeoutTx(input: InputInfo, tx: Transaction) extends TransactionWithInputInfo
  case class ClaimP2WPKHOutputTx(input: InputInfo, tx: Transaction) extends TransactionWithInputInfo
  case class ClaimDelayedOutputTx(input: InputInfo, tx: Transaction) extends TransactionWithInputInfo
  case class ClaimDelayedOutputPenaltyTx(input: InputInfo, tx: Transaction) extends TransactionWithInputInfo
  case class MainPenaltyTx(input: InputInfo, tx: Transaction) extends TransactionWithInputInfo
  case class HtlcPenaltyTx(input: InputInfo, tx: Transaction) extends TransactionWithInputInfo
  case class ClosingTx(input: InputInfo, tx: Transaction) extends TransactionWithInputInfo
  case class PushMeTx(input: InputInfo, tx: Transaction) extends TransactionWithInputInfo

  sealed trait TxGenerationSkipped extends RuntimeException
  case object OutputNotFound extends RuntimeException(s"output not found (probably trimmed)") with TxGenerationSkipped
  case object AmountBelowDustLimit extends RuntimeException(s"amount is below dust limit") with TxGenerationSkipped

  // @formatter:on

  /**
    * When *local* *current* [[CommitTx]] is published:
    *   - [[ClaimDelayedOutputTx]] spends to-local output of [[CommitTx]] after a delay
    *   - [[HtlcSuccessTx]] spends htlc-received outputs of [[CommitTx]] for which we have the preimage
    *     - [[ClaimDelayedOutputTx]] spends [[HtlcSuccessTx]] after a delay
    *   - [[HtlcTimeoutTx]] spends htlc-sent outputs of [[CommitTx]] after a timeout
    *     - [[ClaimDelayedOutputTx]] spends [[HtlcTimeoutTx]] after a delay
    *
    * When *remote* *current* [[CommitTx]] is published:
    *   - [[ClaimP2WPKHOutputTx]] spends to-local output of [[CommitTx]]
    *   - [[ClaimHtlcSuccessTx]] spends htlc-received outputs of [[CommitTx]] for which we have the preimage
    *   - [[ClaimHtlcTimeoutTx]] spends htlc-sent outputs of [[CommitTx]] after a timeout
    *
    * When *remote* *revoked* [[CommitTx]] is published:
    *   - [[ClaimP2WPKHOutputTx]] spends to-local output of [[CommitTx]]
    *   - [[MainPenaltyTx]] spends remote main output using the per-commitment secret
    *   - [[HtlcSuccessTx]] spends htlc-sent outputs of [[CommitTx]] for which they have the preimage (published by remote)
    *     - [[ClaimDelayedOutputPenaltyTx]] spends [[HtlcSuccessTx]] using the revocation secret (published by local)
    *   - [[HtlcTimeoutTx]] spends htlc-received outputs of [[CommitTx]] after a timeout (published by remote)
    *     - [[ClaimDelayedOutputPenaltyTx]] spends [[HtlcTimeoutTx]] using the revocation secret (published by local)
    *   - [[HtlcPenaltyTx]] spends competes with [[HtlcSuccessTx]] and [[HtlcTimeoutTx]] for the same outputs (published by local)
    */

  /**
    * these values are defined in the RFC
    */
  val commitWeight = 724
  val simplifiedCommitWeight = 1116
  val htlcTimeoutWeight = 663
  val htlcSuccessWeight = 703
  val simplifiedFeerateKw = 253
  val pushMeValue = Satoshi(1000) // used in option_simplified_commitment

  /**
    * these values specific to us and used to estimate fees
    */
  val claimP2WPKHOutputWeight = 439
  val claimHtlcDelayedWeight = 484
  val claimHtlcSuccessWeight = 572
  val claimHtlcTimeoutWeight = 546
  val mainPenaltyWeight = 485
  val htlcPenaltyWeight = 579 // based on spending an HTLC-Success output (would be 571 with HTLC-Timeout)

  def weight2fee(feeratePerKw: Long, weight: Int) = Satoshi((feeratePerKw * weight) / 1000)

  /**
    *
    * @param fee    tx fee
    * @param weight tx weight
    * @return the fee rate (in Satoshi/Kw) for this tx
    */
  def fee2rate(fee: Satoshi, weight: Int) = (fee.amount * 1000L) / weight

  def trimOfferedHtlcs(dustLimit: Satoshi, spec: CommitmentSpec, commitmentVersion: CommitmentVersion): Seq[DirectedHtlc] = {
    val htlcTimeoutFee = commitmentVersion match {
      case VersionCommitmentV1 => weight2fee(spec.feeratePerKw, htlcTimeoutWeight)
      case VersionSimplifiedCommitment => Satoshi(0)
    }
    spec.htlcs
      .filter(_.direction == OUT)
      .filter(htlc => MilliSatoshi(htlc.add.amountMsat) >= (dustLimit + htlcTimeoutFee))
      .toSeq
  }

  def trimReceivedHtlcs(dustLimit: Satoshi, spec: CommitmentSpec, commitmentVersion: CommitmentVersion): Seq[DirectedHtlc] = {
    val htlcSuccessFee = commitmentVersion match {
      case VersionCommitmentV1 => weight2fee(spec.feeratePerKw, htlcSuccessWeight)
      case VersionSimplifiedCommitment => Satoshi(0)
    }
    spec.htlcs
      .filter(_.direction == IN)
      .filter(htlc => MilliSatoshi(htlc.add.amountMsat) >= (dustLimit + htlcSuccessFee))
      .toSeq
  }

  def commitTxFee(dustLimit: Satoshi, spec: CommitmentSpec, commitmentVersion: CommitmentVersion): Satoshi = {
    val trimmedOfferedHtlcs = trimOfferedHtlcs(dustLimit, spec, commitmentVersion)
    val trimmedReceivedHtlcs = trimReceivedHtlcs(dustLimit, spec, commitmentVersion)
    commitmentVersion match {
      case VersionCommitmentV1 => weight2fee(spec.feeratePerKw , commitWeight + 172 * (trimmedOfferedHtlcs.size + trimmedReceivedHtlcs.size))
      case VersionSimplifiedCommitment => weight2fee(simplifiedFeerateKw , simplifiedCommitWeight + 172 * (trimmedOfferedHtlcs.size + trimmedReceivedHtlcs.size))  // simplified commitment has an hardcoded feerate
    }
  }

  /**
    *
    * @param commitTxNumber         commit tx number
    * @param isFunder               true if local node is funder
    * @param localPaymentBasePoint  local payment base point
    * @param remotePaymentBasePoint remote payment base point
    * @return the obscured tx number as defined in BOLT #3 (a 48 bits integer)
    */
  def obscuredCommitTxNumber(commitTxNumber: Long, isFunder: Boolean, localPaymentBasePoint: Point, remotePaymentBasePoint: Point): Long = {
    // from BOLT 3: SHA256(payment-basepoint from open_channel || payment-basepoint from accept_channel)
    val h = if (isFunder)
      Crypto.sha256(localPaymentBasePoint.toBin(true) ++ remotePaymentBasePoint.toBin(true))
    else
      Crypto.sha256(remotePaymentBasePoint.toBin(true) ++ localPaymentBasePoint.toBin(true))

    val blind = Protocol.uint64((h.takeRight(6).reverse ++ ByteVector.fromValidHex("0000")).toArray, ByteOrder.LITTLE_ENDIAN)
    commitTxNumber ^ blind
  }

  /**
    *
    * @param commitTx               commit tx
    * @param isFunder               true if local node is funder
    * @param localPaymentBasePoint  local payment base point
    * @param remotePaymentBasePoint remote payment base point
    * @return the actual commit tx number that was blinded and stored in locktime and sequence fields
    */
  def getCommitTxNumber(commitTx: Transaction, isFunder: Boolean, localPaymentBasePoint: Point, remotePaymentBasePoint: Point): Long = {
    val blind = obscuredCommitTxNumber(0, isFunder, localPaymentBasePoint, remotePaymentBasePoint)
    val obscured = decodeTxNumber(commitTx.txIn.head.sequence, commitTx.lockTime)
    obscured ^ blind
  }

  /**
    * This is a trick to split and encode a 48-bit txnumber into the sequence and locktime fields of a tx
    *
    * @param txnumber commitment number
    * @return (sequence, locktime)
    */
  def encodeTxNumber(txnumber: Long): (Long, Long) = {
    require(txnumber <= 0xffffffffffffL, "txnumber must be lesser than 48 bits long")
    (0x80000000L | (txnumber >> 24), (txnumber & 0xffffffL) | 0x20000000)
  }

  def decodeTxNumber(sequence: Long, locktime: Long): Long = ((sequence & 0xffffffL) << 24) + (locktime & 0xffffffL)

  def makeCommitTx(commitTxInput: InputInfo, commitTxNumber: Long, localPaymentBasePoint: Point, remotePaymentBasePoint: Point, localIsFunder: Boolean, localDustLimit: Satoshi, localRevocationPubkey: PublicKey, toLocalDelay: Int, localDelayedPaymentPubkey: PublicKey, remotePaymentPubkey: PublicKey, localHtlcPubkey: PublicKey, remoteHtlcPubkey: PublicKey, remoteDelayedPaymentPubkey: PublicKey, spec: CommitmentSpec, commitmentVersion: CommitmentVersion): CommitTx = commitmentVersion match {

    case VersionCommitmentV1 =>
      val commitFee = commitTxFee(localDustLimit, spec, commitmentVersion)

      val (toLocalAmount: Satoshi, toRemoteAmount: Satoshi) = if (localIsFunder) {
        (millisatoshi2satoshi(MilliSatoshi(spec.toLocalMsat)) - commitFee, millisatoshi2satoshi(MilliSatoshi(spec.toRemoteMsat)))
      } else {
        (millisatoshi2satoshi(MilliSatoshi(spec.toLocalMsat)), millisatoshi2satoshi(MilliSatoshi(spec.toRemoteMsat)) - commitFee)
      } // NB: we don't care if values are < 0, they will be trimmed if they are < dust limit anyway

<<<<<<< HEAD
      val toLocalDelayedOutput_opt = if (toLocalAmount >= localDustLimit) Some(TxOut(toLocalAmount, pay2wsh(toLocalDelayed(localRevocationPubkey, toLocalDelay, localDelayedPaymentPubkey)))) else None
      val toRemoteOutput_opt = if (toRemoteAmount >= localDustLimit) Some(TxOut(toRemoteAmount, pay2wpkh(remotePaymentPubkey))) else None
=======
    val htlcOfferedOutputs = trimOfferedHtlcs(localDustLimit, spec)
      .map(htlc => TxOut(MilliSatoshi(htlc.add.amountMsat), pay2wsh(htlcOffered(localHtlcPubkey, remoteHtlcPubkey, localRevocationPubkey, ripemd160(htlc.add.paymentHash.bytes)))))
    val htlcReceivedOutputs = trimReceivedHtlcs(localDustLimit, spec)
      .map(htlc => TxOut(MilliSatoshi(htlc.add.amountMsat), pay2wsh(htlcReceived(localHtlcPubkey, remoteHtlcPubkey, localRevocationPubkey, ripemd160(htlc.add.paymentHash.bytes), htlc.add.cltvExpiry))))
>>>>>>> b681cfca

      val htlcOfferedOutputs = trimOfferedHtlcs(localDustLimit, spec, commitmentVersion)
        .map(htlc => TxOut(MilliSatoshi(htlc.add.amountMsat), pay2wsh(htlcOffered(localHtlcPubkey, remoteHtlcPubkey, localRevocationPubkey, ripemd160(htlc.add.paymentHash)))))
      val htlcReceivedOutputs = trimReceivedHtlcs(localDustLimit, spec, commitmentVersion)
        .map(htlc => TxOut(MilliSatoshi(htlc.add.amountMsat), pay2wsh(htlcReceived(localHtlcPubkey, remoteHtlcPubkey, localRevocationPubkey, ripemd160(htlc.add.paymentHash), htlc.add.cltvExpiry))))

      val txnumber = obscuredCommitTxNumber(commitTxNumber, localIsFunder, localPaymentBasePoint, remotePaymentBasePoint)
      val (sequence, locktime) = encodeTxNumber(txnumber)

      val tx = Transaction(
        version = 2,
        txIn = TxIn(commitTxInput.outPoint, Array.emptyByteArray, sequence = sequence) :: Nil,
        txOut = toLocalDelayedOutput_opt.toSeq ++ toRemoteOutput_opt.toSeq ++ htlcOfferedOutputs ++ htlcReceivedOutputs,
        lockTime = locktime)
      CommitTx(commitTxInput, LexicographicalOrdering.sort(tx))

    case VersionSimplifiedCommitment =>
      val commitFee = commitTxFee(localDustLimit, spec, commitmentVersion)
      val pushMeValueTotal = pushMeValue * 2 // funder pays the total amount of pushme outputs

      val (toLocalAmount: Satoshi, toRemoteAmount: Satoshi) = if (localIsFunder) {
        (millisatoshi2satoshi(MilliSatoshi(spec.toLocalMsat)) - commitFee - pushMeValueTotal, millisatoshi2satoshi(MilliSatoshi(spec.toRemoteMsat)))
      } else {
        (millisatoshi2satoshi(MilliSatoshi(spec.toLocalMsat)), millisatoshi2satoshi(MilliSatoshi(spec.toRemoteMsat)) - commitFee - pushMeValueTotal)
      } // NB: we don't care if values are < 0, they will be trimmed if they are < dust limit anyway

      val toLocalDelayedOutput_opt = if (toLocalAmount < localDustLimit) None else Some(TxOut(toLocalAmount, pay2wsh(toLocalDelayed(localRevocationPubkey, toLocalDelay, localDelayedPaymentPubkey))))
      val toRemoteOutput_opt = if (toRemoteAmount < localDustLimit) None else Some(TxOut(toRemoteAmount, pay2wsh(toRemoteDelayed(remotePaymentPubkey, toLocalDelay))))

      val htlcOfferedOutputs = trimOfferedHtlcs(localDustLimit, spec, commitmentVersion)
        .map(htlc => TxOut(MilliSatoshi(htlc.add.amountMsat), pay2wsh(htlcOffered(localHtlcPubkey, remoteHtlcPubkey, localRevocationPubkey, ripemd160(htlc.add.paymentHash)))))
      val htlcReceivedOutputs = trimReceivedHtlcs(localDustLimit, spec, commitmentVersion)
        .map(htlc => TxOut(MilliSatoshi(htlc.add.amountMsat), pay2wsh(htlcReceived(localHtlcPubkey, remoteHtlcPubkey, localRevocationPubkey, ripemd160(htlc.add.paymentHash), htlc.add.cltvExpiry))))

      val toLocalPushMe_opt = if (toLocalDelayedOutput_opt.isDefined) Some(TxOut(pushMeValue, pay2wsh(pushMeSimplified(localDelayedPaymentPubkey)))) else None
      val toRemotePushMe_opt = if (toRemoteOutput_opt.isDefined) Some(TxOut(pushMeValue, pay2wsh(pushMeSimplified(remoteDelayedPaymentPubkey)))) else None

      val txnumber = obscuredCommitTxNumber(commitTxNumber, localIsFunder, localPaymentBasePoint, remotePaymentBasePoint)
      val (sequence, locktime) = encodeTxNumber(txnumber)

      val tx = Transaction(
        version = 2,
        txIn = TxIn(commitTxInput.outPoint, Array.emptyByteArray, sequence = sequence) :: Nil,
        txOut = toLocalDelayedOutput_opt.toSeq ++ toRemoteOutput_opt.toSeq ++ htlcOfferedOutputs ++ htlcReceivedOutputs ++ toLocalPushMe_opt.toSeq ++ toRemotePushMe_opt.toSeq,
        lockTime = locktime)
      CommitTx(commitTxInput, LexicographicalOrdering.sort(tx))

<<<<<<< HEAD
=======
    val tx = Transaction(
      version = 2,
      txIn = TxIn(commitTxInput.outPoint, ByteVector.empty, sequence = sequence) :: Nil,
      txOut = toLocalDelayedOutput_opt.toSeq ++ toRemoteOutput_opt.toSeq ++ htlcOfferedOutputs ++ htlcReceivedOutputs,
      lockTime = locktime)
    CommitTx(commitTxInput, LexicographicalOrdering.sort(tx))
>>>>>>> b681cfca
  }

  def makeHtlcTimeoutTx(commitTx: Transaction, outputsAlreadyUsed: Set[Int], localDustLimit: Satoshi, localRevocationPubkey: PublicKey, toLocalDelay: Int, localDelayedPaymentPubkey: PublicKey, localHtlcPubkey: PublicKey, remoteHtlcPubkey: PublicKey, feeratePerKw: Long, htlc: UpdateAddHtlc): HtlcTimeoutTx = {
    val fee = weight2fee(feeratePerKw, htlcTimeoutWeight)
    val redeemScript = htlcOffered(localHtlcPubkey, remoteHtlcPubkey, localRevocationPubkey, ripemd160(htlc.paymentHash.bytes))
    val pubkeyScript = write(pay2wsh(redeemScript))
    val outputIndex = findPubKeyScriptIndex(commitTx, pubkeyScript, outputsAlreadyUsed, amount_opt = Some(Satoshi(htlc.amountMsat / 1000)))
    val amount = MilliSatoshi(htlc.amountMsat) - fee
    if (amount < localDustLimit) {
      throw AmountBelowDustLimit
    }
    val input = InputInfo(OutPoint(commitTx, outputIndex), commitTx.txOut(outputIndex), write(redeemScript))
    HtlcTimeoutTx(input, Transaction(
      version = 2,
      txIn = TxIn(input.outPoint, ByteVector.empty, 0x00000000L) :: Nil,
      txOut = TxOut(amount, pay2wsh(toLocalDelayed(localRevocationPubkey, toLocalDelay, localDelayedPaymentPubkey))) :: Nil,
      lockTime = htlc.cltvExpiry))
  }

  def makeHtlcSuccessTx(commitTx: Transaction, outputsAlreadyUsed: Set[Int], localDustLimit: Satoshi, localRevocationPubkey: PublicKey, toLocalDelay: Int, localDelayedPaymentPubkey: PublicKey, localHtlcPubkey: PublicKey, remoteHtlcPubkey: PublicKey, feeratePerKw: Long, htlc: UpdateAddHtlc): HtlcSuccessTx = {
    val fee = weight2fee(feeratePerKw, htlcSuccessWeight)
    val redeemScript = htlcReceived(localHtlcPubkey, remoteHtlcPubkey, localRevocationPubkey, ripemd160(htlc.paymentHash.bytes), htlc.cltvExpiry)
    val pubkeyScript = write(pay2wsh(redeemScript))
    val outputIndex = findPubKeyScriptIndex(commitTx, pubkeyScript, outputsAlreadyUsed, amount_opt = Some(Satoshi(htlc.amountMsat / 1000)))
    val amount = MilliSatoshi(htlc.amountMsat) - fee
    if (amount < localDustLimit) {
      throw AmountBelowDustLimit
    }
    val input = InputInfo(OutPoint(commitTx, outputIndex), commitTx.txOut(outputIndex), write(redeemScript))
    HtlcSuccessTx(input, Transaction(
      version = 2,
      txIn = TxIn(input.outPoint, ByteVector.empty, 0x00000000L) :: Nil,
      txOut = TxOut(amount, pay2wsh(toLocalDelayed(localRevocationPubkey, toLocalDelay, localDelayedPaymentPubkey))) :: Nil,
      lockTime = 0), htlc.paymentHash)
  }

  def makeHtlcTxs(commitTx: Transaction, localDustLimit: Satoshi, localRevocationPubkey: PublicKey, toLocalDelay: Int, localDelayedPaymentPubkey: PublicKey, localHtlcPubkey: PublicKey, remoteHtlcPubkey: PublicKey, spec: CommitmentSpec, commitmentVersion: CommitmentVersion): (Seq[HtlcTimeoutTx], Seq[HtlcSuccessTx]) = {
    var outputsAlreadyUsed = Set.empty[Int] // this is needed to handle cases where we have several identical htlcs
    val htlcTimeoutTxs = trimOfferedHtlcs(localDustLimit, spec, commitmentVersion).map { htlc =>
      val htlcTx = makeHtlcTimeoutTx(commitTx, outputsAlreadyUsed, localDustLimit, localRevocationPubkey, toLocalDelay, localDelayedPaymentPubkey, localHtlcPubkey, remoteHtlcPubkey, spec.feeratePerKw, htlc.add)
      outputsAlreadyUsed = outputsAlreadyUsed + htlcTx.input.outPoint.index.toInt
      htlcTx
    }
    val htlcSuccessTxs = trimReceivedHtlcs(localDustLimit, spec, commitmentVersion).map { htlc =>
      val htlcTx = makeHtlcSuccessTx(commitTx, outputsAlreadyUsed, localDustLimit, localRevocationPubkey, toLocalDelay, localDelayedPaymentPubkey, localHtlcPubkey, remoteHtlcPubkey, spec.feeratePerKw, htlc.add)
      outputsAlreadyUsed = outputsAlreadyUsed + htlcTx.input.outPoint.index.toInt
      htlcTx
    }
    (htlcTimeoutTxs, htlcSuccessTxs)
  }

  def makeClaimHtlcSuccessTx(commitTx: Transaction, outputsAlreadyUsed: Set[Int], localDustLimit: Satoshi, localHtlcPubkey: PublicKey, remoteHtlcPubkey: PublicKey, remoteRevocationPubkey: PublicKey, localFinalScriptPubKey: ByteVector, htlc: UpdateAddHtlc, feeratePerKw: Long): ClaimHtlcSuccessTx = {
    val redeemScript = htlcOffered(remoteHtlcPubkey, localHtlcPubkey, remoteRevocationPubkey, ripemd160(htlc.paymentHash.bytes))
    val pubkeyScript = write(pay2wsh(redeemScript))
    val outputIndex = findPubKeyScriptIndex(commitTx, pubkeyScript, outputsAlreadyUsed, amount_opt = Some(Satoshi(htlc.amountMsat / 1000)))
    val input = InputInfo(OutPoint(commitTx, outputIndex), commitTx.txOut(outputIndex), write(redeemScript))

    val tx = Transaction(
      version = 2,
      txIn = TxIn(input.outPoint, ByteVector.empty, 0xffffffffL) :: Nil,
      txOut = TxOut(Satoshi(0), localFinalScriptPubKey) :: Nil,
      lockTime = 0)

    val weight = Transactions.addSigs(ClaimHtlcSuccessTx(input, tx), ByteVector.fill(73)(0), ByteVector32.Zeroes).tx.weight()
    val fee = weight2fee(feeratePerKw, weight)
    val amount = input.txOut.amount - fee
    if (amount < localDustLimit) {
      throw AmountBelowDustLimit
    }

    val tx1 = tx.copy(txOut = tx.txOut(0).copy(amount = amount) :: Nil)
    ClaimHtlcSuccessTx(input, tx1)
  }

  def makeClaimHtlcTimeoutTx(commitTx: Transaction, outputsAlreadyUsed: Set[Int], localDustLimit: Satoshi, localHtlcPubkey: PublicKey, remoteHtlcPubkey: PublicKey, remoteRevocationPubkey: PublicKey, localFinalScriptPubKey: ByteVector, htlc: UpdateAddHtlc, feeratePerKw: Long): ClaimHtlcTimeoutTx = {
    val redeemScript = htlcReceived(remoteHtlcPubkey, localHtlcPubkey, remoteRevocationPubkey, ripemd160(htlc.paymentHash.bytes), htlc.cltvExpiry)
    val pubkeyScript = write(pay2wsh(redeemScript))
    val outputIndex = findPubKeyScriptIndex(commitTx, pubkeyScript, outputsAlreadyUsed, amount_opt = Some(Satoshi(htlc.amountMsat / 1000)))
    val input = InputInfo(OutPoint(commitTx, outputIndex), commitTx.txOut(outputIndex), write(redeemScript))

    // unsigned tx
    val tx = Transaction(
      version = 2,
      txIn = TxIn(input.outPoint, ByteVector.empty, 0x00000000L) :: Nil,
      txOut = TxOut(Satoshi(0), localFinalScriptPubKey) :: Nil,
      lockTime = htlc.cltvExpiry)

    val weight = Transactions.addSigs(ClaimHtlcTimeoutTx(input, tx), ByteVector.fill(73)(0)).tx.weight()
    val fee = weight2fee(feeratePerKw, weight)

    val amount = input.txOut.amount - fee
    if (amount < localDustLimit) {
      throw AmountBelowDustLimit
    }

    val tx1 = tx.copy(txOut = tx.txOut(0).copy(amount = amount) :: Nil)
    ClaimHtlcTimeoutTx(input, tx1)
  }

<<<<<<< HEAD
  def makeClaimP2WPKHOutputTx(delayedOutputTx: Transaction, localDustLimit: Satoshi, localPaymentPubkey: PublicKey, localFinalScriptPubKey: BinaryData, feeratePerKw: Long, toRemoteDelay: Option[Int], commitmentVersion: CommitmentVersion): ClaimP2WPKHOutputTx = {

    val claimTx = commitmentVersion match {
      case VersionCommitmentV1 =>
        val redeemScript = Script.pay2pkh(localPaymentPubkey)
        val pubkeyScript = write(pay2wpkh(localPaymentPubkey))
        val outputIndex = findPubKeyScriptIndex(delayedOutputTx, pubkeyScript, outputsAlreadyUsed = Set.empty, amount_opt = None)
        val input = InputInfo(OutPoint(delayedOutputTx, outputIndex), delayedOutputTx.txOut(outputIndex), write(redeemScript))

        // unsigned tx
        val tx = Transaction(
          version = 2,
          txIn = TxIn(input.outPoint, Array.emptyByteArray, 0x00000000L) :: Nil,
          txOut = TxOut(Satoshi(0), localFinalScriptPubKey) :: Nil,
          lockTime = 0)

        // compute weight with a dummy 73 bytes signature (the largest you can get) and a dummy 33 bytes pubkey
        Transactions.addSigs(ClaimP2WPKHOutputTx(input, tx), BinaryData("00" * 33), BinaryData("00" * 73))

      // here localPaymentPubkey == localDelayedPaymentPubkey
      case VersionSimplifiedCommitment =>
        val redeemScript = Script.pay2pkh(localPaymentPubkey)
        val pubkeyScript = write(toRemoteDelayed(localPaymentPubkey, toRemoteDelay.getOrElse(throw new IllegalArgumentException("Error claiming the main output from remote commit, no 'toRemoteDelay' specified. (option_simplified_commitment)"))))
        val outputIndex = findPubKeyScriptIndex(delayedOutputTx, pubkeyScript, outputsAlreadyUsed = Set.empty, amount_opt = None)
        val input = InputInfo(OutPoint(delayedOutputTx, outputIndex), delayedOutputTx.txOut(outputIndex), write(redeemScript))

        // unsigned tx
        val tx = Transaction(
          version = 2,
          txIn = TxIn(input.outPoint, Array.emptyByteArray, 0x00000000L) :: Nil,
          txOut = TxOut(Satoshi(0), localFinalScriptPubKey) :: Nil,
          lockTime = 0)

        // compute weight with a dummy 73 bytes signature (the largest you can get) and a dummy 33 bytes pubkey
        Transactions.addSigs(ClaimP2WPKHOutputTx(input, tx), BinaryData("00" * 33), BinaryData("00" * 73))
    }


    val fee = weight2fee(feeratePerKw, claimTx.tx.weight())
=======
  def makeClaimP2WPKHOutputTx(delayedOutputTx: Transaction, localDustLimit: Satoshi, localPaymentPubkey: PublicKey, localFinalScriptPubKey: ByteVector, feeratePerKw: Long): ClaimP2WPKHOutputTx = {
    val redeemScript = Script.pay2pkh(localPaymentPubkey)
    val pubkeyScript = write(pay2wpkh(localPaymentPubkey))
    val outputIndex = findPubKeyScriptIndex(delayedOutputTx, pubkeyScript, outputsAlreadyUsed = Set.empty, amount_opt = None)
    val input = InputInfo(OutPoint(delayedOutputTx, outputIndex), delayedOutputTx.txOut(outputIndex), write(redeemScript))

    // unsigned tx
    val tx = Transaction(
      version = 2,
      txIn = TxIn(input.outPoint, ByteVector.empty, 0x00000000L) :: Nil,
      txOut = TxOut(Satoshi(0), localFinalScriptPubKey) :: Nil,
      lockTime = 0)

    // compute weight with a dummy 73 bytes signature (the largest you can get) and a dummy 33 bytes pubkey
    val weight = Transactions.addSigs(ClaimP2WPKHOutputTx(input, tx), ByteVector.fill(33)(0), ByteVector.fill(73)(0)).tx.weight()
    val fee = weight2fee(feeratePerKw, weight)
>>>>>>> b681cfca

    val amount = claimTx.input.txOut.amount - fee
    if (amount < localDustLimit) {
      throw AmountBelowDustLimit
    }

    val tx1 = claimTx.tx.copy(txOut = claimTx.tx.txOut(0).copy(amount = amount) :: Nil) // even in case of simplified commitment the main output is at index 0
    ClaimP2WPKHOutputTx(claimTx.input, tx1)
  }

<<<<<<< HEAD
  def makeClaimDelayedOutputTx(delayedOutputTx: Transaction, localDustLimit: Satoshi, localRevocationPubkey: PublicKey, toLocalDelay: Int, localDelayedPaymentPubkey: PublicKey, localFinalScriptPubKey: BinaryData, feeratePerKw: Long, commitmentVersion: CommitmentVersion): ClaimDelayedOutputTx = {

=======
  def makeClaimDelayedOutputTx(delayedOutputTx: Transaction, localDustLimit: Satoshi, localRevocationPubkey: PublicKey, toLocalDelay: Int, localDelayedPaymentPubkey: PublicKey, localFinalScriptPubKey: ByteVector, feeratePerKw: Long): ClaimDelayedOutputTx = {
>>>>>>> b681cfca
    val redeemScript = toLocalDelayed(localRevocationPubkey, toLocalDelay, localDelayedPaymentPubkey)
    val pubkeyScript = write(pay2wsh(redeemScript))
    val outputIndex = findPubKeyScriptIndex(delayedOutputTx, pubkeyScript, outputsAlreadyUsed = Set.empty, amount_opt = None)
    val input = InputInfo(OutPoint(delayedOutputTx, outputIndex), delayedOutputTx.txOut(outputIndex), write(redeemScript))

    // unsigned transaction
    val tx = Transaction(
      version = 2,
      txIn = TxIn(input.outPoint, ByteVector.empty, toLocalDelay) :: Nil,
      txOut = TxOut(Satoshi(0), localFinalScriptPubKey) :: Nil,
      lockTime = 0)

    val claimTx = ClaimDelayedOutputTx(input, tx)


    // compute weight with a dummy 73 bytes signature (the largest you can get)
<<<<<<< HEAD
    val weight = Transactions.addSigs(claimTx, BinaryData("00" * 73)).tx.weight()
=======
    val weight = Transactions.addSigs(ClaimDelayedOutputTx(input, tx), ByteVector.fill(73)(0)).tx.weight()
>>>>>>> b681cfca
    val fee = weight2fee(feeratePerKw, weight)

    val amount = claimTx.input.txOut.amount - fee
    if (amount < localDustLimit) {
      throw AmountBelowDustLimit
    }

    val tx1 = claimTx.tx.copy(txOut = claimTx.tx.txOut(0).copy(amount = amount) :: Nil)
    ClaimDelayedOutputTx(claimTx.input, tx1)
  }

  def makeClaimDelayedOutputPenaltyTx(delayedOutputTx: Transaction, localDustLimit: Satoshi, localRevocationPubkey: PublicKey, toLocalDelay: Int, localDelayedPaymentPubkey: PublicKey, localFinalScriptPubKey: ByteVector, feeratePerKw: Long): ClaimDelayedOutputPenaltyTx = {
    val redeemScript = toLocalDelayed(localRevocationPubkey, toLocalDelay, localDelayedPaymentPubkey)
    val pubkeyScript = write(pay2wsh(redeemScript))
    val outputIndex = findPubKeyScriptIndex(delayedOutputTx, pubkeyScript, outputsAlreadyUsed = Set.empty, amount_opt = None)
    val input = InputInfo(OutPoint(delayedOutputTx, outputIndex), delayedOutputTx.txOut(outputIndex), write(redeemScript))

    // unsigned transaction
    val tx = Transaction(
      version = 2,
      txIn = TxIn(input.outPoint, ByteVector.empty, 0xffffffffL) :: Nil,
      txOut = TxOut(Satoshi(0), localFinalScriptPubKey) :: Nil,
      lockTime = 0)

    // compute weight with a dummy 73 bytes signature (the largest you can get)
    val weight = Transactions.addSigs(ClaimDelayedOutputPenaltyTx(input, tx), ByteVector.fill(73)(0)).tx.weight()
    val fee = weight2fee(feeratePerKw, weight)

    val amount = input.txOut.amount - fee
    if (amount < localDustLimit) {
      throw AmountBelowDustLimit
    }

    val tx1 = tx.copy(txOut = tx.txOut(0).copy(amount = amount) :: Nil)
    ClaimDelayedOutputPenaltyTx(input, tx1)
  }

<<<<<<< HEAD
  // TODO adjust for option_simplified_commitment -> sweep pushme outputs
  def makeMainPenaltyTx(commitTx: Transaction, localDustLimit: Satoshi, remoteRevocationPubkey: PublicKey, localFinalScriptPubKey: BinaryData, toRemoteDelay: Int, remoteDelayedPaymentPubkey: PublicKey, feeratePerKw: Long, commitmentVersion: CommitmentVersion): MainPenaltyTx = commitmentVersion match {
    case VersionSimplifiedCommitment => throw new NotImplementedError("makeMainPenaltyTx with option_simplified_commitment")
    case VersionCommitmentV1 =>
      val redeemScript = toLocalDelayed(remoteRevocationPubkey, toRemoteDelay, remoteDelayedPaymentPubkey)
      val pubkeyScript = write(pay2wsh(redeemScript))
      val outputIndex = findPubKeyScriptIndex(commitTx, pubkeyScript, outputsAlreadyUsed = Set.empty, amount_opt = None)
      val input = InputInfo(OutPoint(commitTx, outputIndex), commitTx.txOut(outputIndex), write(redeemScript))

      // unsigned transaction
      val tx = Transaction(
        version = 2,
        txIn = TxIn(input.outPoint, Array.emptyByteArray, 0xffffffffL) :: Nil,
        txOut = TxOut(Satoshi(0), localFinalScriptPubKey) :: Nil,
        lockTime = 0)

      // compute weight with a dummy 73 bytes signature (the largest you can get)
      val weight = Transactions.addSigs(MainPenaltyTx(input, tx), BinaryData("00" * 73)).tx.weight()
      val fee = weight2fee(feeratePerKw, weight)
=======
  def makeMainPenaltyTx(commitTx: Transaction, localDustLimit: Satoshi, remoteRevocationPubkey: PublicKey, localFinalScriptPubKey: ByteVector, toRemoteDelay: Int, remoteDelayedPaymentPubkey: PublicKey, feeratePerKw: Long): MainPenaltyTx = {
    val redeemScript = toLocalDelayed(remoteRevocationPubkey, toRemoteDelay, remoteDelayedPaymentPubkey)
    val pubkeyScript = write(pay2wsh(redeemScript))
    val outputIndex = findPubKeyScriptIndex(commitTx, pubkeyScript, outputsAlreadyUsed = Set.empty, amount_opt = None)
    val input = InputInfo(OutPoint(commitTx, outputIndex), commitTx.txOut(outputIndex), write(redeemScript))

    // unsigned transaction
    val tx = Transaction(
      version = 2,
      txIn = TxIn(input.outPoint, ByteVector.empty, 0xffffffffL) :: Nil,
      txOut = TxOut(Satoshi(0), localFinalScriptPubKey) :: Nil,
      lockTime = 0)

    // compute weight with a dummy 73 bytes signature (the largest you can get)
    val weight = Transactions.addSigs(MainPenaltyTx(input, tx), ByteVector.fill(73)(0)).tx.weight()
    val fee = weight2fee(feeratePerKw, weight)
>>>>>>> b681cfca

      val amount = input.txOut.amount - fee
      if (amount < localDustLimit) {
        throw AmountBelowDustLimit
      }

      val tx1 = tx.copy(txOut = tx.txOut(0).copy(amount = amount) :: Nil)
      MainPenaltyTx(input, tx1)
  }

  /**
    * We already have the redeemScript, no need to build it
    */
<<<<<<< HEAD
  // TODO adjust for option_simplified_commitment ?
  def makeHtlcPenaltyTx(commitTx: Transaction, outputsAlreadyUsed: Set[Int], redeemScript: BinaryData, localDustLimit: Satoshi, localFinalScriptPubKey: BinaryData, feeratePerKw: Long): HtlcPenaltyTx = {
=======
  def makeHtlcPenaltyTx(commitTx: Transaction, outputsAlreadyUsed: Set[Int], redeemScript: ByteVector, localDustLimit: Satoshi, localFinalScriptPubKey: ByteVector, feeratePerKw: Long): HtlcPenaltyTx = {
>>>>>>> b681cfca
    val pubkeyScript = write(pay2wsh(redeemScript))
    val outputIndex = findPubKeyScriptIndex(commitTx, pubkeyScript, outputsAlreadyUsed, amount_opt = None)
    val input = InputInfo(OutPoint(commitTx, outputIndex), commitTx.txOut(outputIndex), redeemScript)

    // unsigned transaction
    val tx = Transaction(
      version = 2,
      txIn = TxIn(input.outPoint, ByteVector.empty, 0xffffffffL) :: Nil,
      txOut = TxOut(Satoshi(0), localFinalScriptPubKey) :: Nil,
      lockTime = 0)

    // compute weight with a dummy 73 bytes signature (the largest you can get)
    val weight = Transactions.addSigs(MainPenaltyTx(input, tx), ByteVector.fill(73)(0)).tx.weight()
    val fee = weight2fee(feeratePerKw, weight)

    val amount = input.txOut.amount - fee
    if (amount < localDustLimit) {
      throw AmountBelowDustLimit
    }

    val tx1 = tx.copy(txOut = tx.txOut(0).copy(amount = amount) :: Nil)
    HtlcPenaltyTx(input, tx1)
  }

<<<<<<< HEAD
  // TODO adjust for option_simplified_commitment
  def makeClosingTx(commitTxInput: InputInfo, localScriptPubKey: BinaryData, remoteScriptPubKey: BinaryData, localIsFunder: Boolean, dustLimit: Satoshi, closingFee: Satoshi, spec: CommitmentSpec): ClosingTx = {
=======
  def makeClosingTx(commitTxInput: InputInfo, localScriptPubKey: ByteVector, remoteScriptPubKey: ByteVector, localIsFunder: Boolean, dustLimit: Satoshi, closingFee: Satoshi, spec: CommitmentSpec): ClosingTx = {
>>>>>>> b681cfca
    require(spec.htlcs.isEmpty, "there shouldn't be any pending htlcs")

    val (toLocalAmount: Satoshi, toRemoteAmount: Satoshi) = if (localIsFunder) {
      (millisatoshi2satoshi(MilliSatoshi(spec.toLocalMsat)) - closingFee, millisatoshi2satoshi(MilliSatoshi(spec.toRemoteMsat)))
    } else {
      (millisatoshi2satoshi(MilliSatoshi(spec.toLocalMsat)), millisatoshi2satoshi(MilliSatoshi(spec.toRemoteMsat)) - closingFee)
    } // NB: we don't care if values are < 0, they will be trimmed if they are < dust limit anyway

    val toLocalOutput_opt = if (toLocalAmount >= dustLimit) Some(TxOut(toLocalAmount, localScriptPubKey)) else None
    val toRemoteOutput_opt = if (toRemoteAmount >= dustLimit) Some(TxOut(toRemoteAmount, remoteScriptPubKey)) else None

    val tx = Transaction(
      version = 2,
      txIn = TxIn(commitTxInput.outPoint, ByteVector.empty, sequence = 0xffffffffL) :: Nil,
      txOut = toLocalOutput_opt.toSeq ++ toRemoteOutput_opt.toSeq ++ Nil,
      lockTime = 0)
    ClosingTx(commitTxInput, LexicographicalOrdering.sort(tx))
  }

<<<<<<< HEAD
  def makePushMeCPFP(commitTx: Transaction, toLocalDelayed: PublicKey, feeratePerKw: Long, localDustLimit: Satoshi): PushMeTx = {
    val redeemScript = Scripts.pushMeSimplified(toLocalDelayed)
    val pubKeyScript = write(pay2wsh(redeemScript))

    val outputIndex = findPubKeyScriptIndex(commitTx, pubKeyScript, Set.empty, Some(pushMeValue))
    val input = InputInfo(OutPoint(commitTx, outputIndex), commitTx.txOut(outputIndex), redeemScript)

    val tx = Transaction(
      version = 2,
      txIn = TxIn(input.outPoint, Array.emptyByteArray, 0xffffffffL) :: Nil,
      txOut = TxOut(pushMeValue, List.empty) :: Nil,  // TODO to what do we spend the pushMe? FIXME
      lockTime = 0
    )

    val weight = Transactions.addSigs(PushMeTx(input, tx), BinaryData("00" * 73)).tx.weight()
    val fee = weight2fee(feeratePerKw, weight)

    val amount = input.txOut.amount - fee
    if (amount < localDustLimit) {
      throw AmountBelowDustLimit
    }

    val tx1 = tx.copy(txOut = tx.txOut(0).copy(amount = amount) :: Nil)
    PushMeTx(input, tx1)
  }

  def findPubKeyScriptIndex(tx: Transaction, pubkeyScript: BinaryData, outputsAlreadyUsed: Set[Int], amount_opt: Option[Satoshi]): Int = {
=======
  def findPubKeyScriptIndex(tx: Transaction, pubkeyScript: ByteVector, outputsAlreadyUsed: Set[Int], amount_opt: Option[Satoshi]): Int = {
>>>>>>> b681cfca
    val outputIndex = tx.txOut
      .zipWithIndex
      .indexWhere { case (txOut, index) => amount_opt.map(_ == txOut.amount).getOrElse(true) && txOut.publicKeyScript == pubkeyScript && !outputsAlreadyUsed.contains(index) } // it's not enough to only resolve on pubkeyScript because we may have duplicates
    if (outputIndex >= 0) {
      outputIndex
    } else {
      throw OutputNotFound
    }
  }

<<<<<<< HEAD
  def sign(tx: Transaction, inputIndex: Int, redeemScript: BinaryData, amount: Satoshi, key: PrivateKey, sigHash: Int): BinaryData = {
    Transaction.signInput(tx, inputIndex, redeemScript, sigHash, amount, SIGVERSION_WITNESS_V0, key)
  }

  def sign(txinfo: TransactionWithInputInfo, key: PrivateKey, sigHash: Int): BinaryData = {
=======

  def sign(tx: Transaction, inputIndex: Int, redeemScript: ByteVector, amount: Satoshi, key: PrivateKey): ByteVector = {
    Transaction.signInput(tx, inputIndex, redeemScript, SIGHASH_ALL, amount, SIGVERSION_WITNESS_V0, key)
  }

  def sign(txinfo: TransactionWithInputInfo, key: PrivateKey): ByteVector = {
>>>>>>> b681cfca
    require(txinfo.tx.txIn.lengthCompare(1) == 0, "only one input allowed")
    sign(txinfo.tx, inputIndex = 0, txinfo.input.redeemScript, txinfo.input.txOut.amount, key, sigHash)
  }

  def addSigs(commitTx: CommitTx, localFundingPubkey: PublicKey, remoteFundingPubkey: PublicKey, localSig: ByteVector, remoteSig: ByteVector): CommitTx = {
    val witness = Scripts.witness2of2(localSig, remoteSig, localFundingPubkey, remoteFundingPubkey)
    commitTx.copy(tx = commitTx.tx.updateWitness(0, witness))
  }

  def addSigs(mainPenaltyTx: MainPenaltyTx, revocationSig: ByteVector): MainPenaltyTx = {
    val witness = Scripts.witnessToLocalDelayedWithRevocationSig(revocationSig, mainPenaltyTx.input.redeemScript)
    mainPenaltyTx.copy(tx = mainPenaltyTx.tx.updateWitness(0, witness))
  }

  def addSigs(htlcPenaltyTx: HtlcPenaltyTx, revocationSig: ByteVector, revocationPubkey: PublicKey): HtlcPenaltyTx = {
    val witness = Scripts.witnessHtlcWithRevocationSig(revocationSig, revocationPubkey, htlcPenaltyTx.input.redeemScript)
    htlcPenaltyTx.copy(tx = htlcPenaltyTx.tx.updateWitness(0, witness))
  }

  def addSigs(htlcSuccessTx: HtlcSuccessTx, localSig: ByteVector, remoteSig: ByteVector, paymentPreimage: ByteVector32): HtlcSuccessTx = {
    val witness = witnessHtlcSuccess(localSig, remoteSig, paymentPreimage, htlcSuccessTx.input.redeemScript)
    htlcSuccessTx.copy(tx = htlcSuccessTx.tx.updateWitness(0, witness))
  }

  def addSigs(htlcTimeoutTx: HtlcTimeoutTx, localSig: ByteVector, remoteSig: ByteVector): HtlcTimeoutTx = {
    val witness = witnessHtlcTimeout(localSig, remoteSig, htlcTimeoutTx.input.redeemScript)
    htlcTimeoutTx.copy(tx = htlcTimeoutTx.tx.updateWitness(0, witness))
  }

  def addSigs(claimHtlcSuccessTx: ClaimHtlcSuccessTx, localSig: ByteVector, paymentPreimage: ByteVector32): ClaimHtlcSuccessTx = {
    val witness = witnessClaimHtlcSuccessFromCommitTx(localSig, paymentPreimage, claimHtlcSuccessTx.input.redeemScript)
    claimHtlcSuccessTx.copy(tx = claimHtlcSuccessTx.tx.updateWitness(0, witness))
  }

  def addSigs(claimHtlcTimeoutTx: ClaimHtlcTimeoutTx, localSig: ByteVector): ClaimHtlcTimeoutTx = {
    val witness = witnessClaimHtlcTimeoutFromCommitTx(localSig, claimHtlcTimeoutTx.input.redeemScript)
    claimHtlcTimeoutTx.copy(tx = claimHtlcTimeoutTx.tx.updateWitness(0, witness))
  }

  def addSigs(claimP2WPKHOutputTx: ClaimP2WPKHOutputTx, localPaymentPubkey: ByteVector, localSig: ByteVector): ClaimP2WPKHOutputTx = {
    val witness = ScriptWitness(Seq(localSig, localPaymentPubkey))
    claimP2WPKHOutputTx.copy(tx = claimP2WPKHOutputTx.tx.updateWitness(0, witness))
  }

  def addSigs(claimHtlcDelayed: ClaimDelayedOutputTx, localSig: ByteVector): ClaimDelayedOutputTx = {
    val witness = witnessToLocalDelayedAfterDelay(localSig, claimHtlcDelayed.input.redeemScript)
    claimHtlcDelayed.copy(tx = claimHtlcDelayed.tx.updateWitness(0, witness))
  }

  def addSigs(claimHtlcDelayedPenalty: ClaimDelayedOutputPenaltyTx, revocationSig: ByteVector): ClaimDelayedOutputPenaltyTx = {
    val witness = Scripts.witnessToLocalDelayedWithRevocationSig(revocationSig, claimHtlcDelayedPenalty.input.redeemScript)
    claimHtlcDelayedPenalty.copy(tx = claimHtlcDelayedPenalty.tx.updateWitness(0, witness))
  }

  def addSigs(closingTx: ClosingTx, localFundingPubkey: PublicKey, remoteFundingPubkey: PublicKey, localSig: ByteVector, remoteSig: ByteVector): ClosingTx = {
    val witness = Scripts.witness2of2(localSig, remoteSig, localFundingPubkey, remoteFundingPubkey)
    closingTx.copy(tx = closingTx.tx.updateWitness(0, witness))
  }

  def addSigs(pushMeTx: PushMeTx, localSig: BinaryData): PushMeTx = {
    val witness = Scripts.claimPushMeOutputWithKey(localSig)
    pushMeTx.copy(tx = pushMeTx.tx.updateWitness(0, witness))
  }

  def checkSpendable(txinfo: TransactionWithInputInfo): Try[Unit] =
    Try(Transaction.correctlySpends(txinfo.tx, Map(txinfo.tx.txIn.head.outPoint -> txinfo.input.txOut), ScriptFlags.STANDARD_SCRIPT_VERIFY_FLAGS))

<<<<<<< HEAD
  /**
    *
    * @param txinfo  the transaction containing the signature to check
    * @param sig     the signature that is going to be checked against
    * @param pubKey  pubkey of the signature
    * @param sigHash the type used to produce the hash for signing
    * @return
    */
  def checkSig(txinfo: TransactionWithInputInfo, sig: BinaryData, pubKey: PublicKey, sigHash: Int): Boolean = {
    val data = Transaction.hashForSigning(txinfo.tx, inputIndex = 0, txinfo.input.redeemScript, sigHash, txinfo.input.txOut.amount, SIGVERSION_WITNESS_V0)
=======
  def checkSig(txinfo: TransactionWithInputInfo, sig: ByteVector, pubKey: PublicKey): Boolean = {
    val data = Transaction.hashForSigning(txinfo.tx, inputIndex = 0, txinfo.input.redeemScript, SIGHASH_ALL, txinfo.input.txOut.amount, SIGVERSION_WITNESS_V0)
>>>>>>> b681cfca
    Crypto.verifySignature(data, sig, pubKey)
  }

}<|MERGE_RESOLUTION|>--- conflicted
+++ resolved
@@ -21,12 +21,8 @@
 import fr.acinq.bitcoin.Crypto.{Point, PrivateKey, PublicKey, ripemd160}
 import fr.acinq.bitcoin.Script._
 import fr.acinq.bitcoin.SigVersion._
-<<<<<<< HEAD
-import fr.acinq.bitcoin.{BinaryData, Crypto, LexicographicalOrdering, MilliSatoshi, OutPoint, Protocol, SIGHASH_ALL, Satoshi, Script, ScriptElt, ScriptFlags, ScriptWitness, Transaction, TxIn, TxOut, millisatoshi2satoshi}
+import fr.acinq.bitcoin.{ByteVector32, Crypto, LexicographicalOrdering, MilliSatoshi, OutPoint, Protocol, SIGHASH_ALL, Satoshi, Script, ScriptElt, ScriptFlags, ScriptWitness, Transaction, TxIn, TxOut, millisatoshi2satoshi}
 import fr.acinq.eclair.channel._
-=======
-import fr.acinq.bitcoin.{ByteVector32, Crypto, LexicographicalOrdering, MilliSatoshi, OutPoint, Protocol, SIGHASH_ALL, Satoshi, Script, ScriptElt, ScriptFlags, ScriptWitness, Transaction, TxIn, TxOut, millisatoshi2satoshi}
->>>>>>> b681cfca
 import fr.acinq.eclair.transactions.Scripts._
 import fr.acinq.eclair.wire.UpdateAddHtlc
 import scodec.bits.ByteVector
@@ -215,27 +211,20 @@
         (millisatoshi2satoshi(MilliSatoshi(spec.toLocalMsat)), millisatoshi2satoshi(MilliSatoshi(spec.toRemoteMsat)) - commitFee)
       } // NB: we don't care if values are < 0, they will be trimmed if they are < dust limit anyway
 
-<<<<<<< HEAD
       val toLocalDelayedOutput_opt = if (toLocalAmount >= localDustLimit) Some(TxOut(toLocalAmount, pay2wsh(toLocalDelayed(localRevocationPubkey, toLocalDelay, localDelayedPaymentPubkey)))) else None
       val toRemoteOutput_opt = if (toRemoteAmount >= localDustLimit) Some(TxOut(toRemoteAmount, pay2wpkh(remotePaymentPubkey))) else None
-=======
-    val htlcOfferedOutputs = trimOfferedHtlcs(localDustLimit, spec)
-      .map(htlc => TxOut(MilliSatoshi(htlc.add.amountMsat), pay2wsh(htlcOffered(localHtlcPubkey, remoteHtlcPubkey, localRevocationPubkey, ripemd160(htlc.add.paymentHash.bytes)))))
-    val htlcReceivedOutputs = trimReceivedHtlcs(localDustLimit, spec)
-      .map(htlc => TxOut(MilliSatoshi(htlc.add.amountMsat), pay2wsh(htlcReceived(localHtlcPubkey, remoteHtlcPubkey, localRevocationPubkey, ripemd160(htlc.add.paymentHash.bytes), htlc.add.cltvExpiry))))
->>>>>>> b681cfca
 
       val htlcOfferedOutputs = trimOfferedHtlcs(localDustLimit, spec, commitmentVersion)
-        .map(htlc => TxOut(MilliSatoshi(htlc.add.amountMsat), pay2wsh(htlcOffered(localHtlcPubkey, remoteHtlcPubkey, localRevocationPubkey, ripemd160(htlc.add.paymentHash)))))
+        .map(htlc => TxOut(MilliSatoshi(htlc.add.amountMsat), pay2wsh(htlcOffered(localHtlcPubkey, remoteHtlcPubkey, localRevocationPubkey, ripemd160(htlc.add.paymentHash.bytes)))))
       val htlcReceivedOutputs = trimReceivedHtlcs(localDustLimit, spec, commitmentVersion)
-        .map(htlc => TxOut(MilliSatoshi(htlc.add.amountMsat), pay2wsh(htlcReceived(localHtlcPubkey, remoteHtlcPubkey, localRevocationPubkey, ripemd160(htlc.add.paymentHash), htlc.add.cltvExpiry))))
+        .map(htlc => TxOut(MilliSatoshi(htlc.add.amountMsat), pay2wsh(htlcReceived(localHtlcPubkey, remoteHtlcPubkey, localRevocationPubkey, ripemd160(htlc.add.paymentHash.bytes), htlc.add.cltvExpiry))))
 
       val txnumber = obscuredCommitTxNumber(commitTxNumber, localIsFunder, localPaymentBasePoint, remotePaymentBasePoint)
       val (sequence, locktime) = encodeTxNumber(txnumber)
 
       val tx = Transaction(
         version = 2,
-        txIn = TxIn(commitTxInput.outPoint, Array.emptyByteArray, sequence = sequence) :: Nil,
+        txIn = TxIn(commitTxInput.outPoint, ByteVector.empty, sequence = sequence) :: Nil,
         txOut = toLocalDelayedOutput_opt.toSeq ++ toRemoteOutput_opt.toSeq ++ htlcOfferedOutputs ++ htlcReceivedOutputs,
         lockTime = locktime)
       CommitTx(commitTxInput, LexicographicalOrdering.sort(tx))
@@ -270,16 +259,6 @@
         txOut = toLocalDelayedOutput_opt.toSeq ++ toRemoteOutput_opt.toSeq ++ htlcOfferedOutputs ++ htlcReceivedOutputs ++ toLocalPushMe_opt.toSeq ++ toRemotePushMe_opt.toSeq,
         lockTime = locktime)
       CommitTx(commitTxInput, LexicographicalOrdering.sort(tx))
-
-<<<<<<< HEAD
-=======
-    val tx = Transaction(
-      version = 2,
-      txIn = TxIn(commitTxInput.outPoint, ByteVector.empty, sequence = sequence) :: Nil,
-      txOut = toLocalDelayedOutput_opt.toSeq ++ toRemoteOutput_opt.toSeq ++ htlcOfferedOutputs ++ htlcReceivedOutputs,
-      lockTime = locktime)
-    CommitTx(commitTxInput, LexicographicalOrdering.sort(tx))
->>>>>>> b681cfca
   }
 
   def makeHtlcTimeoutTx(commitTx: Transaction, outputsAlreadyUsed: Set[Int], localDustLimit: Satoshi, localRevocationPubkey: PublicKey, toLocalDelay: Int, localDelayedPaymentPubkey: PublicKey, localHtlcPubkey: PublicKey, remoteHtlcPubkey: PublicKey, feeratePerKw: Long, htlc: UpdateAddHtlc): HtlcTimeoutTx = {
@@ -379,8 +358,7 @@
     ClaimHtlcTimeoutTx(input, tx1)
   }
 
-<<<<<<< HEAD
-  def makeClaimP2WPKHOutputTx(delayedOutputTx: Transaction, localDustLimit: Satoshi, localPaymentPubkey: PublicKey, localFinalScriptPubKey: BinaryData, feeratePerKw: Long, toRemoteDelay: Option[Int], commitmentVersion: CommitmentVersion): ClaimP2WPKHOutputTx = {
+  def makeClaimP2WPKHOutputTx(delayedOutputTx: Transaction, localDustLimit: Satoshi, localPaymentPubkey: PublicKey, localFinalScriptPubKey: ByteVector, feeratePerKw: Long, toRemoteDelay: Option[Int], commitmentVersion: CommitmentVersion): ClaimP2WPKHOutputTx = {
 
     val claimTx = commitmentVersion match {
       case VersionCommitmentV1 =>
@@ -392,12 +370,12 @@
         // unsigned tx
         val tx = Transaction(
           version = 2,
-          txIn = TxIn(input.outPoint, Array.emptyByteArray, 0x00000000L) :: Nil,
+          txIn = TxIn(input.outPoint, ByteVector.empty, 0x00000000L) :: Nil,
           txOut = TxOut(Satoshi(0), localFinalScriptPubKey) :: Nil,
           lockTime = 0)
 
         // compute weight with a dummy 73 bytes signature (the largest you can get) and a dummy 33 bytes pubkey
-        Transactions.addSigs(ClaimP2WPKHOutputTx(input, tx), BinaryData("00" * 33), BinaryData("00" * 73))
+        Transactions.addSigs(ClaimP2WPKHOutputTx(input, tx), ByteVector.fill(33)(0), ByteVector.fill(73)(0))
 
       // here localPaymentPubkey == localDelayedPaymentPubkey
       case VersionSimplifiedCommitment =>
@@ -419,24 +397,6 @@
 
 
     val fee = weight2fee(feeratePerKw, claimTx.tx.weight())
-=======
-  def makeClaimP2WPKHOutputTx(delayedOutputTx: Transaction, localDustLimit: Satoshi, localPaymentPubkey: PublicKey, localFinalScriptPubKey: ByteVector, feeratePerKw: Long): ClaimP2WPKHOutputTx = {
-    val redeemScript = Script.pay2pkh(localPaymentPubkey)
-    val pubkeyScript = write(pay2wpkh(localPaymentPubkey))
-    val outputIndex = findPubKeyScriptIndex(delayedOutputTx, pubkeyScript, outputsAlreadyUsed = Set.empty, amount_opt = None)
-    val input = InputInfo(OutPoint(delayedOutputTx, outputIndex), delayedOutputTx.txOut(outputIndex), write(redeemScript))
-
-    // unsigned tx
-    val tx = Transaction(
-      version = 2,
-      txIn = TxIn(input.outPoint, ByteVector.empty, 0x00000000L) :: Nil,
-      txOut = TxOut(Satoshi(0), localFinalScriptPubKey) :: Nil,
-      lockTime = 0)
-
-    // compute weight with a dummy 73 bytes signature (the largest you can get) and a dummy 33 bytes pubkey
-    val weight = Transactions.addSigs(ClaimP2WPKHOutputTx(input, tx), ByteVector.fill(33)(0), ByteVector.fill(73)(0)).tx.weight()
-    val fee = weight2fee(feeratePerKw, weight)
->>>>>>> b681cfca
 
     val amount = claimTx.input.txOut.amount - fee
     if (amount < localDustLimit) {
@@ -447,12 +407,7 @@
     ClaimP2WPKHOutputTx(claimTx.input, tx1)
   }
 
-<<<<<<< HEAD
-  def makeClaimDelayedOutputTx(delayedOutputTx: Transaction, localDustLimit: Satoshi, localRevocationPubkey: PublicKey, toLocalDelay: Int, localDelayedPaymentPubkey: PublicKey, localFinalScriptPubKey: BinaryData, feeratePerKw: Long, commitmentVersion: CommitmentVersion): ClaimDelayedOutputTx = {
-
-=======
-  def makeClaimDelayedOutputTx(delayedOutputTx: Transaction, localDustLimit: Satoshi, localRevocationPubkey: PublicKey, toLocalDelay: Int, localDelayedPaymentPubkey: PublicKey, localFinalScriptPubKey: ByteVector, feeratePerKw: Long): ClaimDelayedOutputTx = {
->>>>>>> b681cfca
+  def makeClaimDelayedOutputTx(delayedOutputTx: Transaction, localDustLimit: Satoshi, localRevocationPubkey: PublicKey, toLocalDelay: Int, localDelayedPaymentPubkey: PublicKey, localFinalScriptPubKey: ByteVector, feeratePerKw: Long, commitmentVersion: CommitmentVersion): ClaimDelayedOutputTx = {
     val redeemScript = toLocalDelayed(localRevocationPubkey, toLocalDelay, localDelayedPaymentPubkey)
     val pubkeyScript = write(pay2wsh(redeemScript))
     val outputIndex = findPubKeyScriptIndex(delayedOutputTx, pubkeyScript, outputsAlreadyUsed = Set.empty, amount_opt = None)
@@ -469,11 +424,7 @@
 
 
     // compute weight with a dummy 73 bytes signature (the largest you can get)
-<<<<<<< HEAD
-    val weight = Transactions.addSigs(claimTx, BinaryData("00" * 73)).tx.weight()
-=======
-    val weight = Transactions.addSigs(ClaimDelayedOutputTx(input, tx), ByteVector.fill(73)(0)).tx.weight()
->>>>>>> b681cfca
+    val weight = Transactions.addSigs(claimTx, ByteVector.fill(73)(0)).tx.weight()
     val fee = weight2fee(feeratePerKw, weight)
 
     val amount = claimTx.input.txOut.amount - fee
@@ -511,9 +462,8 @@
     ClaimDelayedOutputPenaltyTx(input, tx1)
   }
 
-<<<<<<< HEAD
   // TODO adjust for option_simplified_commitment -> sweep pushme outputs
-  def makeMainPenaltyTx(commitTx: Transaction, localDustLimit: Satoshi, remoteRevocationPubkey: PublicKey, localFinalScriptPubKey: BinaryData, toRemoteDelay: Int, remoteDelayedPaymentPubkey: PublicKey, feeratePerKw: Long, commitmentVersion: CommitmentVersion): MainPenaltyTx = commitmentVersion match {
+  def makeMainPenaltyTx(commitTx: Transaction, localDustLimit: Satoshi, remoteRevocationPubkey: PublicKey, localFinalScriptPubKey: ByteVector, toRemoteDelay: Int, remoteDelayedPaymentPubkey: PublicKey, feeratePerKw: Long, commitmentVersion: CommitmentVersion): MainPenaltyTx = commitmentVersion match {
     case VersionSimplifiedCommitment => throw new NotImplementedError("makeMainPenaltyTx with option_simplified_commitment")
     case VersionCommitmentV1 =>
       val redeemScript = toLocalDelayed(remoteRevocationPubkey, toRemoteDelay, remoteDelayedPaymentPubkey)
@@ -524,31 +474,13 @@
       // unsigned transaction
       val tx = Transaction(
         version = 2,
-        txIn = TxIn(input.outPoint, Array.emptyByteArray, 0xffffffffL) :: Nil,
+        txIn = TxIn(input.outPoint, ByteVector.empty, 0xffffffffL) :: Nil,
         txOut = TxOut(Satoshi(0), localFinalScriptPubKey) :: Nil,
         lockTime = 0)
 
       // compute weight with a dummy 73 bytes signature (the largest you can get)
-      val weight = Transactions.addSigs(MainPenaltyTx(input, tx), BinaryData("00" * 73)).tx.weight()
+      val weight = Transactions.addSigs(MainPenaltyTx(input, tx), ByteVector.fill(73)(0)).tx.weight()
       val fee = weight2fee(feeratePerKw, weight)
-=======
-  def makeMainPenaltyTx(commitTx: Transaction, localDustLimit: Satoshi, remoteRevocationPubkey: PublicKey, localFinalScriptPubKey: ByteVector, toRemoteDelay: Int, remoteDelayedPaymentPubkey: PublicKey, feeratePerKw: Long): MainPenaltyTx = {
-    val redeemScript = toLocalDelayed(remoteRevocationPubkey, toRemoteDelay, remoteDelayedPaymentPubkey)
-    val pubkeyScript = write(pay2wsh(redeemScript))
-    val outputIndex = findPubKeyScriptIndex(commitTx, pubkeyScript, outputsAlreadyUsed = Set.empty, amount_opt = None)
-    val input = InputInfo(OutPoint(commitTx, outputIndex), commitTx.txOut(outputIndex), write(redeemScript))
-
-    // unsigned transaction
-    val tx = Transaction(
-      version = 2,
-      txIn = TxIn(input.outPoint, ByteVector.empty, 0xffffffffL) :: Nil,
-      txOut = TxOut(Satoshi(0), localFinalScriptPubKey) :: Nil,
-      lockTime = 0)
-
-    // compute weight with a dummy 73 bytes signature (the largest you can get)
-    val weight = Transactions.addSigs(MainPenaltyTx(input, tx), ByteVector.fill(73)(0)).tx.weight()
-    val fee = weight2fee(feeratePerKw, weight)
->>>>>>> b681cfca
 
       val amount = input.txOut.amount - fee
       if (amount < localDustLimit) {
@@ -562,12 +494,8 @@
   /**
     * We already have the redeemScript, no need to build it
     */
-<<<<<<< HEAD
   // TODO adjust for option_simplified_commitment ?
-  def makeHtlcPenaltyTx(commitTx: Transaction, outputsAlreadyUsed: Set[Int], redeemScript: BinaryData, localDustLimit: Satoshi, localFinalScriptPubKey: BinaryData, feeratePerKw: Long): HtlcPenaltyTx = {
-=======
   def makeHtlcPenaltyTx(commitTx: Transaction, outputsAlreadyUsed: Set[Int], redeemScript: ByteVector, localDustLimit: Satoshi, localFinalScriptPubKey: ByteVector, feeratePerKw: Long): HtlcPenaltyTx = {
->>>>>>> b681cfca
     val pubkeyScript = write(pay2wsh(redeemScript))
     val outputIndex = findPubKeyScriptIndex(commitTx, pubkeyScript, outputsAlreadyUsed, amount_opt = None)
     val input = InputInfo(OutPoint(commitTx, outputIndex), commitTx.txOut(outputIndex), redeemScript)
@@ -592,12 +520,8 @@
     HtlcPenaltyTx(input, tx1)
   }
 
-<<<<<<< HEAD
   // TODO adjust for option_simplified_commitment
-  def makeClosingTx(commitTxInput: InputInfo, localScriptPubKey: BinaryData, remoteScriptPubKey: BinaryData, localIsFunder: Boolean, dustLimit: Satoshi, closingFee: Satoshi, spec: CommitmentSpec): ClosingTx = {
-=======
   def makeClosingTx(commitTxInput: InputInfo, localScriptPubKey: ByteVector, remoteScriptPubKey: ByteVector, localIsFunder: Boolean, dustLimit: Satoshi, closingFee: Satoshi, spec: CommitmentSpec): ClosingTx = {
->>>>>>> b681cfca
     require(spec.htlcs.isEmpty, "there shouldn't be any pending htlcs")
 
     val (toLocalAmount: Satoshi, toRemoteAmount: Satoshi) = if (localIsFunder) {
@@ -617,7 +541,6 @@
     ClosingTx(commitTxInput, LexicographicalOrdering.sort(tx))
   }
 
-<<<<<<< HEAD
   def makePushMeCPFP(commitTx: Transaction, toLocalDelayed: PublicKey, feeratePerKw: Long, localDustLimit: Satoshi): PushMeTx = {
     val redeemScript = Scripts.pushMeSimplified(toLocalDelayed)
     val pubKeyScript = write(pay2wsh(redeemScript))
@@ -644,10 +567,7 @@
     PushMeTx(input, tx1)
   }
 
-  def findPubKeyScriptIndex(tx: Transaction, pubkeyScript: BinaryData, outputsAlreadyUsed: Set[Int], amount_opt: Option[Satoshi]): Int = {
-=======
   def findPubKeyScriptIndex(tx: Transaction, pubkeyScript: ByteVector, outputsAlreadyUsed: Set[Int], amount_opt: Option[Satoshi]): Int = {
->>>>>>> b681cfca
     val outputIndex = tx.txOut
       .zipWithIndex
       .indexWhere { case (txOut, index) => amount_opt.map(_ == txOut.amount).getOrElse(true) && txOut.publicKeyScript == pubkeyScript && !outputsAlreadyUsed.contains(index) } // it's not enough to only resolve on pubkeyScript because we may have duplicates
@@ -658,20 +578,11 @@
     }
   }
 
-<<<<<<< HEAD
-  def sign(tx: Transaction, inputIndex: Int, redeemScript: BinaryData, amount: Satoshi, key: PrivateKey, sigHash: Int): BinaryData = {
+  def sign(tx: Transaction, inputIndex: Int, redeemScript: ByteVector, amount: Satoshi, key: PrivateKey, sigHash: Int): ByteVector = {
     Transaction.signInput(tx, inputIndex, redeemScript, sigHash, amount, SIGVERSION_WITNESS_V0, key)
   }
 
-  def sign(txinfo: TransactionWithInputInfo, key: PrivateKey, sigHash: Int): BinaryData = {
-=======
-
-  def sign(tx: Transaction, inputIndex: Int, redeemScript: ByteVector, amount: Satoshi, key: PrivateKey): ByteVector = {
-    Transaction.signInput(tx, inputIndex, redeemScript, SIGHASH_ALL, amount, SIGVERSION_WITNESS_V0, key)
-  }
-
-  def sign(txinfo: TransactionWithInputInfo, key: PrivateKey): ByteVector = {
->>>>>>> b681cfca
+  def sign(txinfo: TransactionWithInputInfo, key: PrivateKey, sigHash: Int): ByteVector = {
     require(txinfo.tx.txIn.lengthCompare(1) == 0, "only one input allowed")
     sign(txinfo.tx, inputIndex = 0, txinfo.input.redeemScript, txinfo.input.txOut.amount, key, sigHash)
   }
@@ -739,7 +650,6 @@
   def checkSpendable(txinfo: TransactionWithInputInfo): Try[Unit] =
     Try(Transaction.correctlySpends(txinfo.tx, Map(txinfo.tx.txIn.head.outPoint -> txinfo.input.txOut), ScriptFlags.STANDARD_SCRIPT_VERIFY_FLAGS))
 
-<<<<<<< HEAD
   /**
     *
     * @param txinfo  the transaction containing the signature to check
@@ -748,12 +658,8 @@
     * @param sigHash the type used to produce the hash for signing
     * @return
     */
-  def checkSig(txinfo: TransactionWithInputInfo, sig: BinaryData, pubKey: PublicKey, sigHash: Int): Boolean = {
+  def checkSig(txinfo: TransactionWithInputInfo, sig: ByteVector, pubKey: PublicKey, sigHash: Int): Boolean = {
     val data = Transaction.hashForSigning(txinfo.tx, inputIndex = 0, txinfo.input.redeemScript, sigHash, txinfo.input.txOut.amount, SIGVERSION_WITNESS_V0)
-=======
-  def checkSig(txinfo: TransactionWithInputInfo, sig: ByteVector, pubKey: PublicKey): Boolean = {
-    val data = Transaction.hashForSigning(txinfo.tx, inputIndex = 0, txinfo.input.redeemScript, SIGHASH_ALL, txinfo.input.txOut.amount, SIGVERSION_WITNESS_V0)
->>>>>>> b681cfca
     Crypto.verifySignature(data, sig, pubKey)
   }
 

/*
 * Copyright 2019 ACINQ SAS
 *
 * Licensed under the Apache License, Version 2.0 (the "License");
 * you may not use this file except in compliance with the License.
 * You may obtain a copy of the License at
 *
 *     http://www.apache.org/licenses/LICENSE-2.0
 *
 * Unless required by applicable law or agreed to in writing, software
 * distributed under the License is distributed on an "AS IS" BASIS,
 * WITHOUT WARRANTIES OR CONDITIONS OF ANY KIND, either express or implied.
 * See the License for the specific language governing permissions and
 * limitations under the License.
 */

package fr.acinq.eclair.wire

import java.net.{Inet4Address, Inet6Address, InetAddress}

import com.google.common.cache.{CacheBuilder, CacheLoader}
import fr.acinq.bitcoin.Crypto.{PrivateKey, PublicKey}
import fr.acinq.bitcoin.{ByteVector32, ByteVector64}
import fr.acinq.eclair.crypto.Sphinx
import fr.acinq.eclair.wire.FixedSizeStrictCodec.bytesStrict
import fr.acinq.eclair.{ShortChannelId, UInt64, wire}
import org.apache.commons.codec.binary.Base32
import scodec.bits.{BitVector, ByteVector}
import scodec.codecs._
import scodec.{Attempt, Codec, DecodeResult, Err, SizeBound}

import scala.util.{Failure, Success, Try}


/**
  * Created by PM on 15/11/2016.
  */
object LightningMessageCodecs {

  def attemptFromTry[T](f: => T): Attempt[T] = Try(f) match {
    case Success(t) => Attempt.successful(t)
    case Failure(t) => Attempt.failure(Err(s"deserialization error: ${t.getMessage}"))
  }

  // this codec can be safely used for values < 2^63 and will fail otherwise
  // (for something smarter see https://github.com/yzernik/bitcoin-scodec/blob/master/src/main/scala/io/github/yzernik/bitcoinscodec/structures/UInt64.scala)
  val uint64: Codec[Long] = int64.narrow(l => if (l >= 0) Attempt.Successful(l) else Attempt.failure(Err(s"overflow for value $l")), l => l)

  val uint64ex: Codec[UInt64] = bytes(8).xmap(b => UInt64(b), a => a.toByteVector.padLeft(8))

  def bytes32: Codec[ByteVector32] = limitedSizeBytes(32, bytesStrict(32).xmap(d => ByteVector32(d), d => d.bytes))

  def bytes64: Codec[ByteVector64] = limitedSizeBytes(64, bytesStrict(64).xmap(d => ByteVector64(d), d => d.bytes))

  def varsizebinarydata: Codec[ByteVector] = variableSizeBytes(uint16, bytes)

  def listofsignatures: Codec[List[ByteVector64]] = listOfN(uint16, bytes64)

  def ipv4address: Codec[Inet4Address] = bytes(4).xmap(b => InetAddress.getByAddress(b.toArray).asInstanceOf[Inet4Address], a => ByteVector(a.getAddress))

  def ipv6address: Codec[Inet6Address] = bytes(16).exmap(b => attemptFromTry(Inet6Address.getByAddress(null, b.toArray, null)), a => attemptFromTry(ByteVector(a.getAddress)))

  def base32(size: Int): Codec[String] = bytes(size).xmap(b => new Base32().encodeAsString(b.toArray).toLowerCase, a => ByteVector(new Base32().decode(a.toUpperCase())))

  def nodeaddress: Codec[NodeAddress] =
    discriminated[NodeAddress].by(uint8)
      .typecase(1, (ipv4address :: uint16).as[IPv4])
      .typecase(2, (ipv6address :: uint16).as[IPv6])
      .typecase(3, (base32(10) :: uint16).as[Tor2])
      .typecase(4, (base32(35) :: uint16).as[Tor3])

  // this one is a bit different from most other codecs: the first 'len' element is *not* the number of items
  // in the list but rather the  number of bytes of the encoded list. The rationale is once we've read this
  // number of bytes we can just skip to the next field
  def listofnodeaddresses: Codec[List[NodeAddress]] = variableSizeBytes(uint16, list(nodeaddress))

  def shortchannelid: Codec[ShortChannelId] = int64.xmap(l => ShortChannelId(l), s => s.toLong)

  def privateKey: Codec[PrivateKey] = Codec[PrivateKey](
    (priv: PrivateKey) => bytes(32).encode(priv.value),
    (wire: BitVector) => bytes(32).decode(wire).map(_.map(b => PrivateKey(b)))
  )

  def publicKey: Codec[PublicKey] = Codec[PublicKey](
    (pub: PublicKey) => bytes(33).encode(pub.value),
    (wire: BitVector) => bytes(33).decode(wire).map(_.map(b => PublicKey(b)))
  )

  def rgb: Codec[Color] = bytes(3).xmap(buf => Color(buf(0), buf(1), buf(2)), t => ByteVector(t.r, t.g, t.b))

  def zeropaddedstring(size: Int): Codec[String] = fixedSizeBytes(32, utf8).xmap(s => s.takeWhile(_ != '\u0000'), s => s)

  val initCodec: Codec[Init] = (
    ("globalFeatures" | varsizebinarydata) ::
      ("localFeatures" | varsizebinarydata)).as[Init]

  val errorCodec: Codec[Error] = (
    ("channelId" | bytes32) ::
      ("data" | varsizebinarydata)).as[Error]

  val pingCodec: Codec[Ping] = (
    ("pongLength" | uint16) ::
      ("data" | varsizebinarydata)).as[Ping]

  val pongCodec: Codec[Pong] =
    ("data" | varsizebinarydata).as[Pong]

  val channelReestablishCodec: Codec[ChannelReestablish] = (
    ("channelId" | bytes32) ::
      ("nextLocalCommitmentNumber" | uint64) ::
      ("nextRemoteRevocationNumber" | uint64) ::
      ("yourLastPerCommitmentSecret" | optional(bitsRemaining, privateKey)) ::
      ("myCurrentPerCommitmentPoint" | optional(bitsRemaining, publicKey))).as[ChannelReestablish]

  val openChannelCodec: Codec[OpenChannel] = (
    ("chainHash" | bytes32) ::
      ("temporaryChannelId" | bytes32) ::
      ("fundingSatoshis" | uint64) ::
      ("pushMsat" | uint64) ::
      ("dustLimitSatoshis" | uint64) ::
      ("maxHtlcValueInFlightMsat" | uint64ex) ::
      ("channelReserveSatoshis" | uint64) ::
      ("htlcMinimumMsat" | uint64) ::
      ("feeratePerKw" | uint32) ::
      ("toSelfDelay" | uint16) ::
      ("maxAcceptedHtlcs" | uint16) ::
      ("fundingPubkey" | publicKey) ::
      ("revocationBasepoint" | publicKey) ::
      ("paymentBasepoint" | publicKey) ::
      ("delayedPaymentBasepoint" | publicKey) ::
      ("htlcBasepoint" | publicKey) ::
      ("firstPerCommitmentPoint" | publicKey) ::
      ("channelFlags" | byte)).as[OpenChannel]

  val acceptChannelCodec: Codec[AcceptChannel] = (
    ("temporaryChannelId" | bytes32) ::
      ("dustLimitSatoshis" | uint64) ::
      ("maxHtlcValueInFlightMsat" | uint64ex) ::
      ("channelReserveSatoshis" | uint64) ::
      ("htlcMinimumMsat" | uint64) ::
      ("minimumDepth" | uint32) ::
      ("toSelfDelay" | uint16) ::
      ("maxAcceptedHtlcs" | uint16) ::
      ("fundingPubkey" | publicKey) ::
      ("revocationBasepoint" | publicKey) ::
      ("paymentBasepoint" | publicKey) ::
      ("delayedPaymentBasepoint" | publicKey) ::
      ("htlcBasepoint" | publicKey) ::
      ("firstPerCommitmentPoint" | publicKey)).as[AcceptChannel]

  val fundingCreatedCodec: Codec[FundingCreated] = (
    ("temporaryChannelId" | bytes32) ::
      ("fundingTxid" | bytes32) ::
      ("fundingOutputIndex" | uint16) ::
      ("signature" | bytes64)).as[FundingCreated]

  val fundingSignedCodec: Codec[FundingSigned] = (
    ("channelId" | bytes32) ::
      ("signature" | bytes64)).as[FundingSigned]

  val fundingLockedCodec: Codec[FundingLocked] = (
    ("channelId" | bytes32) ::
      ("nextPerCommitmentPoint" | publicKey)).as[FundingLocked]

  val shutdownCodec: Codec[wire.Shutdown] = (
    ("channelId" | bytes32) ::
      ("scriptPubKey" | varsizebinarydata)).as[Shutdown]

  val closingSignedCodec: Codec[ClosingSigned] = (
    ("channelId" | bytes32) ::
      ("feeSatoshis" | uint64) ::
      ("signature" | bytes64)).as[ClosingSigned]

  val updateAddHtlcCodec: Codec[UpdateAddHtlc] = (
    ("channelId" | bytes32) ::
      ("id" | uint64) ::
      ("amountMsat" | uint64) ::
      ("paymentHash" | bytes32) ::
      ("expiry" | uint32) ::
      ("onionRoutingPacket" | bytes(Sphinx.PacketLength))).as[UpdateAddHtlc]

  val updateFulfillHtlcCodec: Codec[UpdateFulfillHtlc] = (
    ("channelId" | bytes32) ::
      ("id" | uint64) ::
      ("paymentPreimage" | bytes32)).as[UpdateFulfillHtlc]

  val updateFailHtlcCodec: Codec[UpdateFailHtlc] = (
    ("channelId" | bytes32) ::
      ("id" | uint64) ::
      ("reason" | varsizebinarydata)).as[UpdateFailHtlc]

  val updateFailMalformedHtlcCodec: Codec[UpdateFailMalformedHtlc] = (
    ("channelId" | bytes32) ::
      ("id" | uint64) ::
      ("onionHash" | bytes32) ::
      ("failureCode" | uint16)).as[UpdateFailMalformedHtlc]

  val commitSigCodec: Codec[CommitSig] = (
    ("channelId" | bytes32) ::
      ("signature" | bytes64) ::
      ("htlcSignatures" | listofsignatures)).as[CommitSig]

  val revokeAndAckCodec: Codec[RevokeAndAck] = (
    ("channelId" | bytes32) ::
      ("perCommitmentSecret" | privateKey) ::
      ("nextPerCommitmentPoint" | publicKey)
    ).as[RevokeAndAck]

  val updateFeeCodec: Codec[UpdateFee] = (
    ("channelId" | bytes32) ::
      ("feeratePerKw" | uint32)).as[UpdateFee]

  val announcementSignaturesCodec: Codec[AnnouncementSignatures] = (
    ("channelId" | bytes32) ::
      ("shortChannelId" | shortchannelid) ::
      ("nodeSignature" | bytes64) ::
      ("bitcoinSignature" | bytes64)).as[AnnouncementSignatures]

  val channelAnnouncementWitnessCodec = (
    ("features" | varsizebinarydata) ::
      ("chainHash" | bytes32) ::
      ("shortChannelId" | shortchannelid) ::
      ("nodeId1" | publicKey) ::
      ("nodeId2" | publicKey) ::
      ("bitcoinKey1" | publicKey) ::
      ("bitcoinKey2" | publicKey))

  val channelAnnouncementCodec: Codec[ChannelAnnouncement] = (
    ("nodeSignature1" | bytes64) ::
      ("nodeSignature2" | bytes64) ::
      ("bitcoinSignature1" | bytes64) ::
      ("bitcoinSignature2" | bytes64) ::
      channelAnnouncementWitnessCodec).as[ChannelAnnouncement]

  val nodeAnnouncementWitnessCodec = (
    ("features" | varsizebinarydata) ::
      ("timestamp" | uint32) ::
      ("nodeId" | publicKey) ::
      ("rgbColor" | rgb) ::
      ("alias" | zeropaddedstring(32)) ::
      ("addresses" | listofnodeaddresses))

  val nodeAnnouncementCodec: Codec[NodeAnnouncement] = (
    ("signature" | bytes64) ::
      nodeAnnouncementWitnessCodec).as[NodeAnnouncement]

  val channelUpdateChecksumCodec =
      ("shortChannelId" | shortchannelid) ::
      (("messageFlags" | byte) >>:~ { messageFlags =>
        ("channelFlags" | byte) ::
          ("cltvExpiryDelta" | uint16) ::
          ("htlcMinimumMsat" | uint64) ::
          ("feeBaseMsat" | uint32) ::
          ("feeProportionalMillionths" | uint32) ::
          ("htlcMaximumMsat" | conditional((messageFlags & 1) != 0, uint64))
      })

  val channelUpdateWitnessCodec =
    ("chainHash" | bytes32) ::
      ("shortChannelId" | shortchannelid) ::
      ("timestamp" | uint32) ::
      (("messageFlags" | byte) >>:~ { messageFlags =>
        ("channelFlags" | byte) ::
          ("cltvExpiryDelta" | uint16) ::
          ("htlcMinimumMsat" | uint64) ::
          ("feeBaseMsat" | uint32) ::
          ("feeProportionalMillionths" | uint32) ::
          ("htlcMaximumMsat" | conditional((messageFlags & 1) != 0, uint64))
      })

  val channelUpdateCodec: Codec[ChannelUpdate] = (
    ("signature" | bytes64) ::
      channelUpdateWitnessCodec).as[ChannelUpdate]

  val encodedShortChannelIdsCodec: Codec[EncodedShortChannelIds] =
    discriminated[EncodedShortChannelIds].by(byte)
      .\(0) { case a@EncodedShortChannelIds(EncodingType.UNCOMPRESSED, _) => a }((provide[EncodingType](EncodingType.UNCOMPRESSED) :: list(shortchannelid)).as[EncodedShortChannelIds])
      .\(1) { case a@EncodedShortChannelIds(EncodingType.COMPRESSED_ZLIB, _) => a }((provide[EncodingType](EncodingType.COMPRESSED_ZLIB) :: zlib(list(shortchannelid))).as[EncodedShortChannelIds])

  val encodedQueryFlagsCodec: Codec[EncodedQueryFlags] =
    discriminated[EncodedQueryFlags].by(byte)
      .\(0) { case a@EncodedQueryFlags(EncodingType.UNCOMPRESSED, _) => a }((provide[EncodingType](EncodingType.UNCOMPRESSED) :: list(byte)).as[EncodedQueryFlags])
      .\(1) { case a@EncodedQueryFlags(EncodingType.COMPRESSED_ZLIB, _) => a }((provide[EncodingType](EncodingType.COMPRESSED_ZLIB) :: zlib(list(byte))).as[EncodedQueryFlags])

  val queryShortChannelIdsCodec: Codec[QueryShortChannelIds] = (
    ("chainHash" | bytes32) ::
      ("shortChannelIds" | variableSizeBytes(uint16, encodedShortChannelIdsCodec)) ::
      ("queryFlags_opt" | optional(bitsRemaining, variableSizeBytes(uint16, encodedQueryFlagsCodec)))
    ).as[QueryShortChannelIds]

  val replyShortChanelIdsEndCodec: Codec[ReplyShortChannelIdsEnd] = (
    ("chainHash" | bytes32) ::
      ("complete" | byte)
    ).as[ReplyShortChannelIdsEnd]

  val extendedQueryFlagsCodec: Codec[ExtendedQueryFlags] =
    discriminated[ExtendedQueryFlags].by(byte)
    .typecase(1, provide(ExtendedQueryFlags.TIMESTAMPS_AND_CHECKSUMS))

  val queryChannelRangeCodec: Codec[QueryChannelRange] = (
    ("chainHash" | bytes32) ::
      ("firstBlockNum" | uint32) ::
      ("numberOfBlocks" | uint32) ::
      ("optionExtendedQueryFlags" | optional(bitsRemaining, extendedQueryFlagsCodec))
    ).as[QueryChannelRange]

  val timestampsAndChecksumsCodec: Codec[TimestampsAndChecksums] = (
        ("timestamp1" | uint32) ::
        ("timestamp2" | uint32) ::
        ("checksum1" | uint32) ::
        ("checksum2" | uint32)
      ).as[TimestampsAndChecksums]

  val extendedInfoCodec: Codec[ExtendedInfo] = list(timestampsAndChecksumsCodec).as[ExtendedInfo]

  val replyChannelRangeCodec: Codec[ReplyChannelRange] = (
    ("chainHash" | bytes32) ::
      ("firstBlockNum" | uint32) ::
      ("numberOfBlocks" | uint32) ::
      ("complete" | byte) ::
      ("shortChannelIds" | variableSizeBytes(uint16, encodedShortChannelIdsCodec)) ::
      ("optionExtendedQueryFlags_opt" | optional(bitsRemaining, extendedQueryFlagsCodec)) ::
      ("extendedInfo_opt" | optional(bitsRemaining, variableSizeBytes(uint16, extendedInfoCodec)))
    ).as[ReplyChannelRange]

  val gossipTimestampFilterCodec: Codec[GossipTimestampFilter] = (
    ("chainHash" | bytes32) ::
      ("firstTimestamp" | uint32) ::
      ("timestampRange" | uint32)
    ).as[GossipTimestampFilter]

  val lightningMessageCodec = discriminated[LightningMessage].by(uint16)
    .typecase(16, initCodec)
    .typecase(17, errorCodec)
    .typecase(18, pingCodec)
    .typecase(19, pongCodec)
    .typecase(32, openChannelCodec)
    .typecase(33, acceptChannelCodec)
    .typecase(34, fundingCreatedCodec)
    .typecase(35, fundingSignedCodec)
    .typecase(36, fundingLockedCodec)
    .typecase(38, shutdownCodec)
    .typecase(39, closingSignedCodec)
    .typecase(128, updateAddHtlcCodec)
    .typecase(130, updateFulfillHtlcCodec)
    .typecase(131, updateFailHtlcCodec)
    .typecase(132, commitSigCodec)
    .typecase(133, revokeAndAckCodec)
    .typecase(134, updateFeeCodec)
    .typecase(135, updateFailMalformedHtlcCodec)
    .typecase(136, channelReestablishCodec)
    .typecase(256, channelAnnouncementCodec)
    .typecase(257, nodeAnnouncementCodec)
    .typecase(258, channelUpdateCodec)
    .typecase(259, announcementSignaturesCodec)
    .typecase(261, queryShortChannelIdsCodec)
    .typecase(262, replyShortChanelIdsEndCodec)
    .typecase(263, queryChannelRangeCodec)
    .typecase(264, replyChannelRangeCodec)
    .typecase(265, gossipTimestampFilterCodec)

<<<<<<< HEAD
  /**
    * A codec that caches serialized routing messages
    */
  val cachedLightningMessageCodec = new Codec[LightningMessage] {

    override def sizeBound: SizeBound = lightningMessageCodec.sizeBound

    val cache = CacheBuilder
      .newBuilder
      .weakKeys() // will cleanup values when keys are garbage collected
      .build(new CacheLoader[LightningMessage, Attempt[BitVector]] {
      override def load(key: LightningMessage): Attempt[BitVector] = lightningMessageCodec.encode(key)
    })

    override def encode(value: LightningMessage): Attempt[BitVector] = value match {
      case _: ChannelAnnouncement => cache.get(value) // we only cache serialized routing messages
      case _: NodeAnnouncement => cache.get(value) // we only cache serialized routing messages
      case _: ChannelUpdate => cache.get(value) // we only cache serialized routing messages
      case _ => lightningMessageCodec.encode(value)
    }

    override def decode(bits: BitVector): Attempt[DecodeResult[LightningMessage]] = lightningMessageCodec.decode(bits)
  }

=======
>>>>>>> cb1196cf
  val perHopPayloadCodec: Codec[PerHopPayload] = (
    ("realm" | constant(ByteVector.fromByte(0))) ::
      ("short_channel_id" | shortchannelid) ::
      ("amt_to_forward" | uint64) ::
      ("outgoing_cltv_value" | uint32) ::
      ("unused_with_v0_version_on_header" | ignore(8 * 12))).as[PerHopPayload]

}<|MERGE_RESOLUTION|>--- conflicted
+++ resolved
@@ -359,33 +359,6 @@
     .typecase(264, replyChannelRangeCodec)
     .typecase(265, gossipTimestampFilterCodec)
 
-<<<<<<< HEAD
-  /**
-    * A codec that caches serialized routing messages
-    */
-  val cachedLightningMessageCodec = new Codec[LightningMessage] {
-
-    override def sizeBound: SizeBound = lightningMessageCodec.sizeBound
-
-    val cache = CacheBuilder
-      .newBuilder
-      .weakKeys() // will cleanup values when keys are garbage collected
-      .build(new CacheLoader[LightningMessage, Attempt[BitVector]] {
-      override def load(key: LightningMessage): Attempt[BitVector] = lightningMessageCodec.encode(key)
-    })
-
-    override def encode(value: LightningMessage): Attempt[BitVector] = value match {
-      case _: ChannelAnnouncement => cache.get(value) // we only cache serialized routing messages
-      case _: NodeAnnouncement => cache.get(value) // we only cache serialized routing messages
-      case _: ChannelUpdate => cache.get(value) // we only cache serialized routing messages
-      case _ => lightningMessageCodec.encode(value)
-    }
-
-    override def decode(bits: BitVector): Attempt[DecodeResult[LightningMessage]] = lightningMessageCodec.decode(bits)
-  }
-
-=======
->>>>>>> cb1196cf
   val perHopPayloadCodec: Codec[PerHopPayload] = (
     ("realm" | constant(ByteVector.fromByte(0))) ::
       ("short_channel_id" | shortchannelid) ::

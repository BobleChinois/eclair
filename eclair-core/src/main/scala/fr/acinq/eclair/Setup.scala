/*
 * Copyright 2018 ACINQ SAS
 *
 * Licensed under the Apache License, Version 2.0 (the "License");
 * you may not use this file except in compliance with the License.
 * You may obtain a copy of the License at
 *
 *     http://www.apache.org/licenses/LICENSE-2.0
 *
 * Unless required by applicable law or agreed to in writing, software
 * distributed under the License is distributed on an "AS IS" BASIS,
 * WITHOUT WARRANTIES OR CONDITIONS OF ANY KIND, either express or implied.
 * See the License for the specific language governing permissions and
 * limitations under the License.
 */

package fr.acinq.eclair

import java.io.File

import akka.actor.{ActorRef, ActorSystem, Props, SupervisorStrategy}
import akka.util.Timeout
import com.typesafe.config.{Config, ConfigFactory}
import fr.acinq.bitcoin.{BinaryData, Block}
import fr.acinq.eclair.NodeParams.ELECTRUM
import fr.acinq.eclair.blockchain.electrum._
import fr.acinq.eclair.blockchain.fee.{ConstantFeeProvider, _}
import fr.acinq.eclair.blockchain.{EclairWallet, _}
import fr.acinq.eclair.channel.Register
import fr.acinq.eclair.crypto.LocalKeyManager
import fr.acinq.eclair.io.{Authenticator, Switchboard}
import fr.acinq.eclair.payment._
import fr.acinq.eclair.router._
import grizzled.slf4j.Logging

import scala.concurrent.duration._
import scala.concurrent.{ExecutionContext, Future}


/**
  * Setup eclair from a datadir.
  *
  * Created by PM on 25/01/2016.
  *
  * @param datadir  directory where eclair-core will write/read its data
  * @param overrideDefaults
  * @param actorSystem
  * @param seed_opt optional seed, if set eclair will use it instead of generating one and won't create a seed.dat file.
  */
class Setup(datadir: File, wallet_opt: Option[EclairWallet] = None, overrideDefaults: Config = ConfigFactory.empty(), actorSystem: ActorSystem = ActorSystem(), seed_opt: Option[BinaryData] = None) extends Logging {

  logger.info(s"hello!")
  logger.info(s"version=${getClass.getPackage.getImplementationVersion} commit=${getClass.getPackage.getSpecificationVersion}")
  logger.info(s"datadir=${datadir.getCanonicalPath}")

  val config = NodeParams.loadConfiguration(datadir, overrideDefaults)
  val seed = seed_opt.getOrElse(NodeParams.getSeed(datadir))
  val chain = config.getString("chain")
  val keyManager = new LocalKeyManager(seed, NodeParams.makeChainHash(chain))
  val nodeParams = NodeParams.makeNodeParams(datadir, config, keyManager)

  logger.info(s"nodeid=${nodeParams.nodeId} alias=${nodeParams.alias}")
  logger.info(s"using chain=$chain chainHash=${nodeParams.chainHash}")

  implicit val system = actorSystem
  implicit val timeout = Timeout(30 seconds)
  implicit val formats = org.json4s.DefaultFormats
  implicit val ec = ExecutionContext.Implicits.global

  def bootstrap: Future[Kit] = Future {

<<<<<<< HEAD
    val bitcoin = nodeParams.watcherType match {
      case ELECTRUM =>
        logger.warn("EXPERIMENTAL ELECTRUM MODE ENABLED!!!")
        val addressesFile = nodeParams.chainHash match {
          case Block.RegtestGenesisBlock.hash => "/electrum/servers_regtest.json"
          case Block.TestnetGenesisBlock.hash => "/electrum/servers_testnet.json"
          case Block.LivenetGenesisBlock.hash => "/electrum/servers_mainnet.json"
        }
        val stream = classOf[Setup].getResourceAsStream(addressesFile)
        val addresses = ElectrumClientPool.readServerAddresses(stream)
        val electrumClient = system.actorOf(SimpleSupervisor.props(Props(new ElectrumClientPool(addresses)), "electrum-client", SupervisorStrategy.Resume))
        Electrum(electrumClient)
      case _ => ???
    }

    val defaultFeerates = FeeratesPerByte(block_1 = config.getLong("default-feerates.delay-blocks.1"), blocks_2 = config.getLong("default-feerates.delay-blocks.2"), blocks_6 = config.getLong("default-feerates.delay-blocks.6"), blocks_12 = config.getLong("default-feerates.delay-blocks.12"), blocks_36 = config.getLong("default-feerates.delay-blocks.36"), blocks_72 = config.getLong("default-feerates.delay-blocks.72"))
    Globals.feeratesPerByte.set(defaultFeerates)
    Globals.feeratesPerKw.set(FeeratesPerKw(defaultFeerates))
    logger.info(s"initial feeratesPerByte=${Globals.feeratesPerByte.get()}")
    val feeProvider = (nodeParams.chainHash, bitcoin) match {
      case (Block.RegtestGenesisBlock.hash, _) => new ConstantFeeProvider(defaultFeerates)
      case _ => new FallbackFeeProvider(new BitgoFeeProvider(nodeParams.chainHash) :: new EarnDotComFeeProvider() :: new ConstantFeeProvider(defaultFeerates) :: Nil) // order matters!
    }
    system.scheduler.schedule(0 seconds, 10 minutes)(feeProvider.getFeerates.map {
      case feerates: FeeratesPerByte =>
        Globals.feeratesPerByte.set(feerates)
        Globals.feeratesPerKw.set(FeeratesPerKw(feerates))
        system.eventStream.publish(CurrentFeerates(Globals.feeratesPerKw.get))
        logger.info(s"current feeratesPerByte=${Globals.feeratesPerByte.get()}")
    })

    val watcher = bitcoin match {
      case Electrum(electrumClient) =>
        system.actorOf(SimpleSupervisor.props(Props(new ElectrumWatcher(electrumClient)), "watcher", SupervisorStrategy.Resume))
      case _ => ???
    }

    val wallet = bitcoin match {
      case _ if wallet_opt.isDefined => wallet_opt.get
      case Electrum(electrumClient) =>
        val electrumWallet = system.actorOf(ElectrumWallet.props(seed, electrumClient, ElectrumWallet.WalletParameters(nodeParams.chainHash)), "electrum-wallet")
        new ElectrumEclairWallet(electrumWallet, nodeParams.chainHash)
      case _ => ???
    }

    wallet.getFinalAddress.map {
      case address => logger.info(s"initial wallet address=$address")
    }

    val paymentHandler = system.actorOf(SimpleSupervisor.props(config.getString("payment-handler") match {
      case "local" => LocalPaymentHandler.props(nodeParams)
      case "noop" => Props[NoopPaymentHandler]
    }, "payment-handler", SupervisorStrategy.Resume))
    val register = system.actorOf(SimpleSupervisor.props(Props(new Register), "register", SupervisorStrategy.Resume))
    val relayer = system.actorOf(SimpleSupervisor.props(Relayer.props(nodeParams, register, paymentHandler), "relayer", SupervisorStrategy.Resume))
    val router = system.actorOf(SimpleSupervisor.props(Router.props(nodeParams, watcher), "router", SupervisorStrategy.Resume))
    val authenticator = system.actorOf(SimpleSupervisor.props(Authenticator.props(nodeParams), "authenticator", SupervisorStrategy.Resume))
    val switchboard = system.actorOf(SimpleSupervisor.props(Switchboard.props(nodeParams, authenticator, watcher, router, relayer, wallet), "switchboard", SupervisorStrategy.Resume))
    val paymentInitiator = system.actorOf(SimpleSupervisor.props(PaymentInitiator.props(nodeParams.privateKey.publicKey, router, register), "payment-initiator", SupervisorStrategy.Restart))

    val kit = Kit(
      nodeParams = nodeParams,
      system = system,
      watcher = watcher,
      paymentHandler = paymentHandler,
      register = register,
      relayer = relayer,
      router = router,
      switchboard = switchboard,
      paymentInitiator = paymentInitiator,
      wallet = wallet)

    kit
=======
  def bootstrap: Future[Kit] = {
    for {
      _ <- Future.successful(true)
      feeratesRetrieved = Promise[Boolean]()
      zmqConnected = Promise[Boolean]()
      tcpBound = Promise[Unit]()

      defaultFeerates = FeeratesPerByte(
        block_1 = config.getLong("default-feerates.delay-blocks.1"),
        blocks_2 = config.getLong("default-feerates.delay-blocks.2"),
        blocks_6 = config.getLong("default-feerates.delay-blocks.6"),
        blocks_12 = config.getLong("default-feerates.delay-blocks.12"),
        blocks_36 = config.getLong("default-feerates.delay-blocks.36"),
        blocks_72 = config.getLong("default-feerates.delay-blocks.72")
      )
      minFeeratePerByte = config.getLong("min-feerate")
      feeProvider = (nodeParams.chainHash, bitcoin) match {
        case (Block.RegtestGenesisBlock.hash, _) => new ConstantFeeProvider(defaultFeerates)
        case (_, Bitcoind(bitcoinClient)) => new FallbackFeeProvider(new BitgoFeeProvider(nodeParams.chainHash) :: new EarnDotComFeeProvider() :: new BitcoinCoreFeeProvider(bitcoinClient, defaultFeerates) :: new ConstantFeeProvider(defaultFeerates) :: Nil, minFeeratePerByte) // order matters!
        case _ => new FallbackFeeProvider(new BitgoFeeProvider(nodeParams.chainHash) :: new EarnDotComFeeProvider() :: new ConstantFeeProvider(defaultFeerates) :: Nil, minFeeratePerByte) // order matters!
      }
      _ = system.scheduler.schedule(0 seconds, 10 minutes)(feeProvider.getFeerates.map {
        case feerates: FeeratesPerByte =>
          Globals.feeratesPerByte.set(feerates)
          Globals.feeratesPerKw.set(FeeratesPerKw(feerates))
          system.eventStream.publish(CurrentFeerates(Globals.feeratesPerKw.get))
          logger.info(s"current feeratesPerByte=${Globals.feeratesPerByte.get()}")
          feeratesRetrieved.trySuccess(true)
      })
      _ <- feeratesRetrieved.future

      watcher = bitcoin match {
        case Bitcoind(bitcoinClient) =>
          system.actorOf(SimpleSupervisor.props(Props(new ZMQActor(config.getString("bitcoind.zmq"), Some(zmqConnected))), "zmq", SupervisorStrategy.Restart))
          system.actorOf(SimpleSupervisor.props(ZmqWatcher.props(new ExtendedBitcoinClient(new BatchingBitcoinJsonRPCClient(bitcoinClient))), "watcher", SupervisorStrategy.Resume))
        case Electrum(electrumClient) =>
          zmqConnected.success(true)
          system.actorOf(SimpleSupervisor.props(Props(new ElectrumWatcher(electrumClient)), "watcher", SupervisorStrategy.Resume))
      }

      wallet = bitcoin match {
        case Bitcoind(bitcoinClient) => new BitcoinCoreWallet(bitcoinClient)
        case Electrum(electrumClient) =>
          val electrumWallet = system.actorOf(ElectrumWallet.props(seed, electrumClient, ElectrumWallet.WalletParameters(nodeParams.chainHash)), "electrum-wallet")
          new ElectrumEclairWallet(electrumWallet, nodeParams.chainHash)
      }
      _ = wallet.getFinalAddress.map {
        case address => logger.info(s"initial wallet address=$address")
      }

      paymentHandler = system.actorOf(SimpleSupervisor.props(config.getString("payment-handler") match {
        case "local" => LocalPaymentHandler.props(nodeParams)
        case "noop" => Props[NoopPaymentHandler]
      }, "payment-handler", SupervisorStrategy.Resume))
      register = system.actorOf(SimpleSupervisor.props(Props(new Register), "register", SupervisorStrategy.Resume))
      relayer = system.actorOf(SimpleSupervisor.props(Relayer.props(nodeParams, register, paymentHandler), "relayer", SupervisorStrategy.Resume))
      router = system.actorOf(SimpleSupervisor.props(Router.props(nodeParams, watcher), "router", SupervisorStrategy.Resume))
      authenticator = system.actorOf(SimpleSupervisor.props(Authenticator.props(nodeParams), "authenticator", SupervisorStrategy.Resume))
      switchboard = system.actorOf(SimpleSupervisor.props(Switchboard.props(nodeParams, authenticator, watcher, router, relayer, wallet), "switchboard", SupervisorStrategy.Resume))
      server = system.actorOf(SimpleSupervisor.props(Server.props(nodeParams, authenticator, new InetSocketAddress(config.getString("server.binding-ip"), config.getInt("server.port")), Some(tcpBound)), "server", SupervisorStrategy.Restart))
      paymentInitiator = system.actorOf(SimpleSupervisor.props(PaymentInitiator.props(nodeParams.nodeId, router, register), "payment-initiator", SupervisorStrategy.Restart))

      kit = Kit(
        nodeParams = nodeParams,
        system = system,
        watcher = watcher,
        paymentHandler = paymentHandler,
        register = register,
        relayer = relayer,
        router = router,
        switchboard = switchboard,
        paymentInitiator = paymentInitiator,
        server = server,
        wallet = wallet)

      zmqTimeout = after(5 seconds, using = system.scheduler)(Future.failed(BitcoinZMQConnectionTimeoutException))
      tcpTimeout = after(5 seconds, using = system.scheduler)(Future.failed(TCPBindException(config.getInt("server.port"))))

      _ <- Future.firstCompletedOf(zmqConnected.future :: zmqTimeout :: Nil)
      _ <- Future.firstCompletedOf(tcpBound.future :: tcpTimeout :: Nil)
      _ <- if (config.getBoolean("api.enabled")) {
        logger.info(s"json-rpc api enabled on port=${config.getInt("api.port")}")
        val api = new Service {

          override def scheduler = system.scheduler

          override val password = {
            val p = config.getString("api.password")
            if (p.isEmpty) throw EmptyAPIPasswordException else p
          }

          override def getInfoResponse: Future[GetInfoResponse] = Future.successful(
            GetInfoResponse(nodeId = nodeParams.nodeId,
              alias = nodeParams.alias,
              port = config.getInt("server.port"),
              chainHash = nodeParams.chainHash,
              blockHeight = Globals.blockCount.intValue()))

          override def appKit: Kit = kit
        }
        val httpBound = Http().bindAndHandle(api.route, config.getString("api.binding-ip"), config.getInt("api.port")).recover {
          case _: BindFailedException => throw TCPBindException(config.getInt("api.port"))
        }
        val httpTimeout = after(5 seconds, using = system.scheduler)(Future.failed(TCPBindException(config.getInt("api.port"))))
        Future.firstCompletedOf(httpBound :: httpTimeout :: Nil)
      } else {
        Future.successful(logger.info("json-rpc api is disabled"))
      }
    } yield kit

>>>>>>> da3eb3b9
  }

}

// @formatter:off
sealed trait Bitcoin
case class Electrum(electrumClient: ActorRef) extends Bitcoin
// @formatter:on

case class Kit(nodeParams: NodeParams,
               system: ActorSystem,
               watcher: ActorRef,
               paymentHandler: ActorRef,
               register: ActorRef,
               relayer: ActorRef,
               router: ActorRef,
               switchboard: ActorRef,
               paymentInitiator: ActorRef,
               wallet: EclairWallet)


case object BitcoinWalletDisabledException extends RuntimeException("bitcoind must have wallet support enabled")

case object EmptyAPIPasswordException extends RuntimeException("must set a password for the json-rpc api")

case object IncompatibleDBException extends RuntimeException("database is not compatible with this version of eclair")

case object IncompatibleNetworkDBException extends RuntimeException("network database is not compatible with this version of eclair")<|MERGE_RESOLUTION|>--- conflicted
+++ resolved
@@ -34,7 +34,7 @@
 import grizzled.slf4j.Logging
 
 import scala.concurrent.duration._
-import scala.concurrent.{ExecutionContext, Future}
+import scala.concurrent.{ExecutionContext, Future, Promise}
 
 
 /**
@@ -67,89 +67,25 @@
   implicit val formats = org.json4s.DefaultFormats
   implicit val ec = ExecutionContext.Implicits.global
 
-  def bootstrap: Future[Kit] = Future {
-
-<<<<<<< HEAD
-    val bitcoin = nodeParams.watcherType match {
-      case ELECTRUM =>
-        logger.warn("EXPERIMENTAL ELECTRUM MODE ENABLED!!!")
-        val addressesFile = nodeParams.chainHash match {
-          case Block.RegtestGenesisBlock.hash => "/electrum/servers_regtest.json"
-          case Block.TestnetGenesisBlock.hash => "/electrum/servers_testnet.json"
-          case Block.LivenetGenesisBlock.hash => "/electrum/servers_mainnet.json"
-        }
-        val stream = classOf[Setup].getResourceAsStream(addressesFile)
-        val addresses = ElectrumClientPool.readServerAddresses(stream)
-        val electrumClient = system.actorOf(SimpleSupervisor.props(Props(new ElectrumClientPool(addresses)), "electrum-client", SupervisorStrategy.Resume))
-        Electrum(electrumClient)
-      case _ => ???
-    }
-
-    val defaultFeerates = FeeratesPerByte(block_1 = config.getLong("default-feerates.delay-blocks.1"), blocks_2 = config.getLong("default-feerates.delay-blocks.2"), blocks_6 = config.getLong("default-feerates.delay-blocks.6"), blocks_12 = config.getLong("default-feerates.delay-blocks.12"), blocks_36 = config.getLong("default-feerates.delay-blocks.36"), blocks_72 = config.getLong("default-feerates.delay-blocks.72"))
-    Globals.feeratesPerByte.set(defaultFeerates)
-    Globals.feeratesPerKw.set(FeeratesPerKw(defaultFeerates))
-    logger.info(s"initial feeratesPerByte=${Globals.feeratesPerByte.get()}")
-    val feeProvider = (nodeParams.chainHash, bitcoin) match {
-      case (Block.RegtestGenesisBlock.hash, _) => new ConstantFeeProvider(defaultFeerates)
-      case _ => new FallbackFeeProvider(new BitgoFeeProvider(nodeParams.chainHash) :: new EarnDotComFeeProvider() :: new ConstantFeeProvider(defaultFeerates) :: Nil) // order matters!
-    }
-    system.scheduler.schedule(0 seconds, 10 minutes)(feeProvider.getFeerates.map {
-      case feerates: FeeratesPerByte =>
-        Globals.feeratesPerByte.set(feerates)
-        Globals.feeratesPerKw.set(FeeratesPerKw(feerates))
-        system.eventStream.publish(CurrentFeerates(Globals.feeratesPerKw.get))
-        logger.info(s"current feeratesPerByte=${Globals.feeratesPerByte.get()}")
-    })
-
-    val watcher = bitcoin match {
-      case Electrum(electrumClient) =>
-        system.actorOf(SimpleSupervisor.props(Props(new ElectrumWatcher(electrumClient)), "watcher", SupervisorStrategy.Resume))
-      case _ => ???
-    }
-
-    val wallet = bitcoin match {
-      case _ if wallet_opt.isDefined => wallet_opt.get
-      case Electrum(electrumClient) =>
-        val electrumWallet = system.actorOf(ElectrumWallet.props(seed, electrumClient, ElectrumWallet.WalletParameters(nodeParams.chainHash)), "electrum-wallet")
-        new ElectrumEclairWallet(electrumWallet, nodeParams.chainHash)
-      case _ => ???
-    }
-
-    wallet.getFinalAddress.map {
-      case address => logger.info(s"initial wallet address=$address")
-    }
-
-    val paymentHandler = system.actorOf(SimpleSupervisor.props(config.getString("payment-handler") match {
-      case "local" => LocalPaymentHandler.props(nodeParams)
-      case "noop" => Props[NoopPaymentHandler]
-    }, "payment-handler", SupervisorStrategy.Resume))
-    val register = system.actorOf(SimpleSupervisor.props(Props(new Register), "register", SupervisorStrategy.Resume))
-    val relayer = system.actorOf(SimpleSupervisor.props(Relayer.props(nodeParams, register, paymentHandler), "relayer", SupervisorStrategy.Resume))
-    val router = system.actorOf(SimpleSupervisor.props(Router.props(nodeParams, watcher), "router", SupervisorStrategy.Resume))
-    val authenticator = system.actorOf(SimpleSupervisor.props(Authenticator.props(nodeParams), "authenticator", SupervisorStrategy.Resume))
-    val switchboard = system.actorOf(SimpleSupervisor.props(Switchboard.props(nodeParams, authenticator, watcher, router, relayer, wallet), "switchboard", SupervisorStrategy.Resume))
-    val paymentInitiator = system.actorOf(SimpleSupervisor.props(PaymentInitiator.props(nodeParams.privateKey.publicKey, router, register), "payment-initiator", SupervisorStrategy.Restart))
-
-    val kit = Kit(
-      nodeParams = nodeParams,
-      system = system,
-      watcher = watcher,
-      paymentHandler = paymentHandler,
-      register = register,
-      relayer = relayer,
-      router = router,
-      switchboard = switchboard,
-      paymentInitiator = paymentInitiator,
-      wallet = wallet)
-
-    kit
-=======
-  def bootstrap: Future[Kit] = {
+  def bootstrap: Future[Kit] =
     for {
       _ <- Future.successful(true)
       feeratesRetrieved = Promise[Boolean]()
-      zmqConnected = Promise[Boolean]()
-      tcpBound = Promise[Unit]()
+
+      bitcoin = nodeParams.watcherType match {
+        case ELECTRUM =>
+          logger.warn("EXPERIMENTAL ELECTRUM MODE ENABLED!!!")
+          val addressesFile = nodeParams.chainHash match {
+            case Block.RegtestGenesisBlock.hash => "/electrum/servers_regtest.json"
+            case Block.TestnetGenesisBlock.hash => "/electrum/servers_testnet.json"
+            case Block.LivenetGenesisBlock.hash => "/electrum/servers_mainnet.json"
+          }
+          val stream = classOf[Setup].getResourceAsStream(addressesFile)
+          val addresses = ElectrumClientPool.readServerAddresses(stream)
+          val electrumClient = system.actorOf(SimpleSupervisor.props(Props(new ElectrumClientPool(addresses)), "electrum-client", SupervisorStrategy.Resume))
+          Electrum(electrumClient)
+        case _ => ???
+      }
 
       defaultFeerates = FeeratesPerByte(
         block_1 = config.getLong("default-feerates.delay-blocks.1"),
@@ -162,7 +98,6 @@
       minFeeratePerByte = config.getLong("min-feerate")
       feeProvider = (nodeParams.chainHash, bitcoin) match {
         case (Block.RegtestGenesisBlock.hash, _) => new ConstantFeeProvider(defaultFeerates)
-        case (_, Bitcoind(bitcoinClient)) => new FallbackFeeProvider(new BitgoFeeProvider(nodeParams.chainHash) :: new EarnDotComFeeProvider() :: new BitcoinCoreFeeProvider(bitcoinClient, defaultFeerates) :: new ConstantFeeProvider(defaultFeerates) :: Nil, minFeeratePerByte) // order matters!
         case _ => new FallbackFeeProvider(new BitgoFeeProvider(nodeParams.chainHash) :: new EarnDotComFeeProvider() :: new ConstantFeeProvider(defaultFeerates) :: Nil, minFeeratePerByte) // order matters!
       }
       _ = system.scheduler.schedule(0 seconds, 10 minutes)(feeProvider.getFeerates.map {
@@ -176,19 +111,17 @@
       _ <- feeratesRetrieved.future
 
       watcher = bitcoin match {
-        case Bitcoind(bitcoinClient) =>
-          system.actorOf(SimpleSupervisor.props(Props(new ZMQActor(config.getString("bitcoind.zmq"), Some(zmqConnected))), "zmq", SupervisorStrategy.Restart))
-          system.actorOf(SimpleSupervisor.props(ZmqWatcher.props(new ExtendedBitcoinClient(new BatchingBitcoinJsonRPCClient(bitcoinClient))), "watcher", SupervisorStrategy.Resume))
         case Electrum(electrumClient) =>
-          zmqConnected.success(true)
           system.actorOf(SimpleSupervisor.props(Props(new ElectrumWatcher(electrumClient)), "watcher", SupervisorStrategy.Resume))
+        case _ => ???
       }
 
       wallet = bitcoin match {
-        case Bitcoind(bitcoinClient) => new BitcoinCoreWallet(bitcoinClient)
+        case _ if wallet_opt.isDefined => wallet_opt.get
         case Electrum(electrumClient) =>
           val electrumWallet = system.actorOf(ElectrumWallet.props(seed, electrumClient, ElectrumWallet.WalletParameters(nodeParams.chainHash)), "electrum-wallet")
           new ElectrumEclairWallet(electrumWallet, nodeParams.chainHash)
+        case _ => ???
       }
       _ = wallet.getFinalAddress.map {
         case address => logger.info(s"initial wallet address=$address")
@@ -203,8 +136,7 @@
       router = system.actorOf(SimpleSupervisor.props(Router.props(nodeParams, watcher), "router", SupervisorStrategy.Resume))
       authenticator = system.actorOf(SimpleSupervisor.props(Authenticator.props(nodeParams), "authenticator", SupervisorStrategy.Resume))
       switchboard = system.actorOf(SimpleSupervisor.props(Switchboard.props(nodeParams, authenticator, watcher, router, relayer, wallet), "switchboard", SupervisorStrategy.Resume))
-      server = system.actorOf(SimpleSupervisor.props(Server.props(nodeParams, authenticator, new InetSocketAddress(config.getString("server.binding-ip"), config.getInt("server.port")), Some(tcpBound)), "server", SupervisorStrategy.Restart))
-      paymentInitiator = system.actorOf(SimpleSupervisor.props(PaymentInitiator.props(nodeParams.nodeId, router, register), "payment-initiator", SupervisorStrategy.Restart))
+      paymentInitiator = system.actorOf(SimpleSupervisor.props(PaymentInitiator.props(nodeParams.privateKey.publicKey, router, register), "payment-initiator", SupervisorStrategy.Restart))
 
       kit = Kit(
         nodeParams = nodeParams,
@@ -216,46 +148,8 @@
         router = router,
         switchboard = switchboard,
         paymentInitiator = paymentInitiator,
-        server = server,
         wallet = wallet)
-
-      zmqTimeout = after(5 seconds, using = system.scheduler)(Future.failed(BitcoinZMQConnectionTimeoutException))
-      tcpTimeout = after(5 seconds, using = system.scheduler)(Future.failed(TCPBindException(config.getInt("server.port"))))
-
-      _ <- Future.firstCompletedOf(zmqConnected.future :: zmqTimeout :: Nil)
-      _ <- Future.firstCompletedOf(tcpBound.future :: tcpTimeout :: Nil)
-      _ <- if (config.getBoolean("api.enabled")) {
-        logger.info(s"json-rpc api enabled on port=${config.getInt("api.port")}")
-        val api = new Service {
-
-          override def scheduler = system.scheduler
-
-          override val password = {
-            val p = config.getString("api.password")
-            if (p.isEmpty) throw EmptyAPIPasswordException else p
-          }
-
-          override def getInfoResponse: Future[GetInfoResponse] = Future.successful(
-            GetInfoResponse(nodeId = nodeParams.nodeId,
-              alias = nodeParams.alias,
-              port = config.getInt("server.port"),
-              chainHash = nodeParams.chainHash,
-              blockHeight = Globals.blockCount.intValue()))
-
-          override def appKit: Kit = kit
-        }
-        val httpBound = Http().bindAndHandle(api.route, config.getString("api.binding-ip"), config.getInt("api.port")).recover {
-          case _: BindFailedException => throw TCPBindException(config.getInt("api.port"))
-        }
-        val httpTimeout = after(5 seconds, using = system.scheduler)(Future.failed(TCPBindException(config.getInt("api.port"))))
-        Future.firstCompletedOf(httpBound :: httpTimeout :: Nil)
-      } else {
-        Future.successful(logger.info("json-rpc api is disabled"))
-      }
     } yield kit
-
->>>>>>> da3eb3b9
-  }
 
 }
 

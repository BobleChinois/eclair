/*
 * Copyright 2018 ACINQ SAS
 *
 * Licensed under the Apache License, Version 2.0 (the "License");
 * you may not use this file except in compliance with the License.
 * You may obtain a copy of the License at
 *
 *     http://www.apache.org/licenses/LICENSE-2.0
 *
 * Unless required by applicable law or agreed to in writing, software
 * distributed under the License is distributed on an "AS IS" BASIS,
 * WITHOUT WARRANTIES OR CONDITIONS OF ANY KIND, either express or implied.
 * See the License for the specific language governing permissions and
 * limitations under the License.
 */

package fr.acinq.eclair

import java.util.UUID
import akka.actor.ActorRef
import akka.pattern._
import akka.util.Timeout
import fr.acinq.bitcoin.Crypto.PublicKey
import fr.acinq.bitcoin.{ByteVector32, MilliSatoshi, Satoshi}
import fr.acinq.eclair.channel.Register.{Forward, ForwardShortId}
import fr.acinq.eclair.channel._
import fr.acinq.eclair.db.{NetworkFee, IncomingPayment, OutgoingPayment, Stats}
import fr.acinq.eclair.io.Peer.{GetPeerInfo, PeerInfo}
import fr.acinq.eclair.io.{NodeURI, Peer}
import fr.acinq.eclair.payment.PaymentLifecycle._
import fr.acinq.eclair.router.{ChannelDesc, RouteRequest, RouteResponse}
import scodec.bits.ByteVector
import scala.concurrent.Future
import scala.concurrent.duration._
import scala.util.{Failure, Success, Try}
import fr.acinq.eclair.payment.{PaymentReceived, PaymentRelayed, PaymentRequest, PaymentSent}
import fr.acinq.eclair.wire.{ChannelAnnouncement, ChannelUpdate, NodeAddress, NodeAnnouncement}

case class GetInfoResponse(nodeId: PublicKey, alias: String, chainHash: ByteVector32, blockHeight: Int, publicAddresses: Seq[NodeAddress])

case class AuditResponse(sent: Seq[PaymentSent], received: Seq[PaymentReceived], relayed: Seq[PaymentRelayed])

trait Eclair {

  def connect(uri: String)(implicit timeout: Timeout): Future[String]

  def open(nodeId: PublicKey, fundingSatoshis: Long, pushMsat: Option[Long], fundingFeerateSatByte: Option[Long], flags: Option[Int], openTimeout_opt: Option[Timeout])(implicit timeout: Timeout): Future[String]

  def close(channelIdentifier: Either[ByteVector32, ShortChannelId], scriptPubKey: Option[ByteVector])(implicit timeout: Timeout): Future[String]

  def forceClose(channelIdentifier: Either[ByteVector32, ShortChannelId])(implicit timeout: Timeout): Future[String]

  def updateRelayFee(channelId: String, feeBaseMsat: Long, feeProportionalMillionths: Long)(implicit timeout: Timeout): Future[String]

  def channelsInfo(toRemoteNode: Option[PublicKey])(implicit timeout: Timeout): Future[Iterable[RES_GETINFO]]

  def channelInfo(channelId: ByteVector32)(implicit timeout: Timeout): Future[RES_GETINFO]

  def peersInfo()(implicit timeout: Timeout): Future[Iterable[PeerInfo]]

  def receive(description: String, amountMsat: Option[Long], expire: Option[Long], fallbackAddress: Option[String])(implicit timeout: Timeout): Future[PaymentRequest]

  def receivedInfo(paymentHash: ByteVector32)(implicit timeout: Timeout): Future[Option[IncomingPayment]]

  def send(recipientNodeId: PublicKey, amountMsat: Long, paymentHash: ByteVector32, assistedRoutes: Seq[Seq[PaymentRequest.ExtraHop]] = Seq.empty, minFinalCltvExpiry: Option[Long] = None, maxAttempts: Option[Int] = None)(implicit timeout: Timeout): Future[UUID]

  def sentInfo(id: Either[UUID, ByteVector32])(implicit timeout: Timeout): Future[Seq[OutgoingPayment]]

  def findRoute(targetNodeId: PublicKey, amountMsat: Long, assistedRoutes: Seq[Seq[PaymentRequest.ExtraHop]] = Seq.empty)(implicit timeout: Timeout): Future[RouteResponse]

  def audit(from_opt: Option[Long], to_opt: Option[Long])(implicit timeout: Timeout): Future[AuditResponse]

  def networkFees(from_opt: Option[Long], to_opt: Option[Long])(implicit timeout: Timeout): Future[Seq[NetworkFee]]

  def channelStats()(implicit timeout: Timeout): Future[Seq[Stats]]

  def getInvoice(paymentHash: ByteVector32)(implicit timeout: Timeout): Future[Option[PaymentRequest]]

  def pendingInvoices(from_opt: Option[Long], to_opt: Option[Long])(implicit timeout: Timeout): Future[Seq[PaymentRequest]]

  def allInvoices(from_opt: Option[Long], to_opt: Option[Long])(implicit timeout: Timeout): Future[Seq[PaymentRequest]]

  def allNodes()(implicit timeout: Timeout): Future[Iterable[NodeAnnouncement]]

  def allChannels()(implicit timeout: Timeout): Future[Iterable[ChannelDesc]]

  def allUpdates(nodeId: Option[PublicKey])(implicit timeout: Timeout): Future[Iterable[ChannelUpdate]]

  def getInfoResponse()(implicit timeout: Timeout): Future[GetInfoResponse]

}

class EclairImpl(appKit: Kit) extends Eclair {

  implicit val ec = appKit.system.dispatcher

  override def connect(uri: String)(implicit timeout: Timeout): Future[String] = {
    (appKit.switchboard ? Peer.Connect(NodeURI.parse(uri))).mapTo[String]
  }

  override def open(nodeId: PublicKey, fundingSatoshis: Long, pushMsat: Option[Long], fundingFeerateSatByte: Option[Long], flags: Option[Int], openTimeout_opt: Option[Timeout])(implicit timeout: Timeout): Future[String] = {
    // we want the open timeout to expire *before* the default ask timeout, otherwise user won't get a generic response
    val openTimeout = openTimeout_opt.getOrElse(Timeout(10 seconds))
    (appKit.switchboard ? Peer.OpenChannel(
      remoteNodeId = nodeId,
      fundingSatoshis = Satoshi(fundingSatoshis),
      pushMsat = pushMsat.map(MilliSatoshi).getOrElse(MilliSatoshi(0)),
      fundingTxFeeratePerKw_opt = fundingFeerateSatByte.map(feerateByte2Kw),
      channelFlags = flags.map(_.toByte),
      timeout_opt = Some(openTimeout))).mapTo[String]
  }

  override def close(channelIdentifier: Either[ByteVector32, ShortChannelId], scriptPubKey: Option[ByteVector])(implicit timeout: Timeout): Future[String] = {
    sendToChannel(channelIdentifier.fold[String](_.toString(), _.toString()), CMD_CLOSE(scriptPubKey)).mapTo[String]
  }

  override def forceClose(channelIdentifier: Either[ByteVector32, ShortChannelId])(implicit timeout: Timeout): Future[String] = {
    sendToChannel(channelIdentifier.fold[String](_.toString(), _.toString()), CMD_FORCECLOSE).mapTo[String]
  }

  override def updateRelayFee(channelId: String, feeBaseMsat: Long, feeProportionalMillionths: Long)(implicit timeout: Timeout): Future[String] = {
    sendToChannel(channelId, CMD_UPDATE_RELAY_FEE(feeBaseMsat, feeProportionalMillionths)).mapTo[String]
  }

  override def peersInfo()(implicit timeout: Timeout): Future[Iterable[PeerInfo]] = for {
    peers <- (appKit.switchboard ? 'peers).mapTo[Iterable[ActorRef]]
    peerinfos <- Future.sequence(peers.map(peer => (peer ? GetPeerInfo).mapTo[PeerInfo]))
  } yield peerinfos

  override def channelsInfo(toRemoteNode: Option[PublicKey])(implicit timeout: Timeout): Future[Iterable[RES_GETINFO]] = toRemoteNode match {
    case Some(pk) => for {
      channelsId <- (appKit.register ? 'channelsTo).mapTo[Map[ByteVector32, PublicKey]].map(_.filter(_._2 == pk).keys)
      channels <- Future.sequence(channelsId.map(channelId => sendToChannel(channelId.toString(), CMD_GETINFO).mapTo[RES_GETINFO]))
    } yield channels
    case None => for {
      channels_id <- (appKit.register ? 'channels).mapTo[Map[ByteVector32, ActorRef]].map(_.keys)
      channels <- Future.sequence(channels_id.map(channel_id => sendToChannel(channel_id.toHex, CMD_GETINFO).mapTo[RES_GETINFO]))
    } yield channels
  }

  override def channelInfo(channelId: ByteVector32)(implicit timeout: Timeout): Future[RES_GETINFO] = {
    sendToChannel(channelId.toString(), CMD_GETINFO).mapTo[RES_GETINFO]
  }

  override def allNodes()(implicit timeout: Timeout): Future[Iterable[NodeAnnouncement]] = (appKit.router ? 'nodes).mapTo[Iterable[NodeAnnouncement]]

  override def allChannels()(implicit timeout: Timeout): Future[Iterable[ChannelDesc]] = {
    (appKit.router ? 'channels).mapTo[Iterable[ChannelAnnouncement]].map(_.map(c => ChannelDesc(c.shortChannelId, c.nodeId1, c.nodeId2)))
  }

  override def allUpdates(nodeId: Option[PublicKey])(implicit timeout: Timeout): Future[Iterable[ChannelUpdate]] = nodeId match {
    case None => (appKit.router ? 'updates).mapTo[Iterable[ChannelUpdate]]
    case Some(pk) => (appKit.router ? 'updatesMap).mapTo[Map[ChannelDesc, ChannelUpdate]].map(_.filter(e => e._1.a == pk || e._1.b == pk).values)
  }

  override def receive(description: String, amountMsat: Option[Long], expire: Option[Long], fallbackAddress: Option[String])(implicit timeout: Timeout): Future[PaymentRequest] = {
    fallbackAddress.map { fa => fr.acinq.eclair.addressToPublicKeyScript(fa, appKit.nodeParams.chainHash) } // if it's not a bitcoin address throws an exception
    (appKit.paymentHandler ? ReceivePayment(description = description, amountMsat_opt = amountMsat.map(MilliSatoshi), expirySeconds_opt = expire, fallbackAddress = fallbackAddress)).mapTo[PaymentRequest]
  }

  override def findRoute(targetNodeId: PublicKey, amountMsat: Long, assistedRoutes: Seq[Seq[PaymentRequest.ExtraHop]] = Seq.empty)(implicit timeout: Timeout): Future[RouteResponse] = {
    (appKit.router ? RouteRequest(appKit.nodeParams.nodeId, targetNodeId, amountMsat, assistedRoutes)).mapTo[RouteResponse]
  }

  override def send(recipientNodeId: PublicKey, amountMsat: Long, paymentHash: ByteVector32, assistedRoutes: Seq[Seq[PaymentRequest.ExtraHop]] = Seq.empty, minFinalCltvExpiry_opt: Option[Long] = None, maxAttempts_opt: Option[Int] = None)(implicit timeout: Timeout): Future[UUID] = {
    val maxAttempts = maxAttempts_opt.getOrElse(appKit.nodeParams.maxPaymentAttempts)
    val sendPayment = minFinalCltvExpiry_opt match {
      case Some(minCltv) => SendPayment(amountMsat, paymentHash, recipientNodeId, assistedRoutes, finalCltvExpiry = minCltv, maxAttempts = maxAttempts)
      case None => SendPayment(amountMsat, paymentHash, recipientNodeId, assistedRoutes, maxAttempts = maxAttempts)
    }
    (appKit.paymentInitiator ? sendPayment).mapTo[UUID]
  }

  override def sentInfo(id: Either[UUID, ByteVector32])(implicit timeout: Timeout): Future[Seq[OutgoingPayment]] = Future {
    id match {
      case Left(uuid) => appKit.nodeParams.db.payments.getOutgoingPayment(uuid).toSeq
      case Right(paymentHash) => appKit.nodeParams.db.payments.getOutgoingPayments(paymentHash)
    }
  }

  override def receivedInfo(paymentHash: ByteVector32)(implicit timeout: Timeout): Future[Option[IncomingPayment]] = Future {
    appKit.nodeParams.db.payments.getIncomingPayment(paymentHash)
  }

  override def audit(from_opt: Option[Long], to_opt: Option[Long])(implicit timeout: Timeout): Future[AuditResponse] = {
    val from = from_opt.getOrElse(0L)
    val to = to_opt.getOrElse(Long.MaxValue)

    Future(AuditResponse(
      sent = appKit.nodeParams.db.audit.listSent(from, to),
      received = appKit.nodeParams.db.audit.listReceived(from, to),
      relayed = appKit.nodeParams.db.audit.listRelayed(from, to)
    ))
  }

  override def networkFees(from_opt: Option[Long], to_opt: Option[Long])(implicit timeout: Timeout): Future[Seq[NetworkFee]] = {
    val from = from_opt.getOrElse(0L)
    val to = to_opt.getOrElse(Long.MaxValue)

    Future(appKit.nodeParams.db.audit.listNetworkFees(from, to))
  }

  override def channelStats()(implicit timeout: Timeout): Future[Seq[Stats]] = Future(appKit.nodeParams.db.audit.stats)

  override def allInvoices(from_opt: Option[Long], to_opt: Option[Long])(implicit timeout: Timeout): Future[Seq[PaymentRequest]] = Future {
    val from = from_opt.getOrElse(0L)
    val to = to_opt.getOrElse(Long.MaxValue)

    appKit.nodeParams.db.payments.listPaymentRequests(from, to)
  }

  override def pendingInvoices(from_opt: Option[Long], to_opt: Option[Long])(implicit timeout: Timeout): Future[Seq[PaymentRequest]] = Future {
    val from = from_opt.getOrElse(0L)
    val to = to_opt.getOrElse(Long.MaxValue)

    appKit.nodeParams.db.payments.listPendingPaymentRequests(from, to)
  }

  override def getInvoice(paymentHash: ByteVector32)(implicit timeout: Timeout): Future[Option[PaymentRequest]] = Future {
    appKit.nodeParams.db.payments.getPaymentRequest(paymentHash)
  }

  /**
    * Sends a request to a channel and expects a response
    *
    * @param channelIdentifier can be a shortChannelId (BOLT encoded) or a channelId (32-byte hex encoded)
    * @param request
    * @return
    */
<<<<<<< HEAD
  def sendToChannel(channelIdentifier: String, request: Any): Future[Any] = {
    (Try(ForwardShortId(ShortChannelId(channelIdentifier), request)) match {
      case Success(value) => Left(value.shortChannelId)
      case Failure(_) => Try(Forward(ByteVector32.fromValidHex(channelIdentifier), request)) match {
        case Success(v) => Right(v.channelId)
        case Failure(_) => throw new RuntimeException(s"invalid channel identifier '$channelIdentifier'") // unrecoverable
      }
    }) match {
      case Left(shortChannelId) => appKit.register ? ForwardShortId(shortChannelId, request)
      case Right(channelId) => appKit.register ? Forward(channelId, request)
    }
  }
=======
  def sendToChannel(channelIdentifier: String, request: Any)(implicit timeout: Timeout): Future[Any] =
    for {
      fwdReq <- Future(Register.ForwardShortId(ShortChannelId(channelIdentifier), request))
        .recoverWith { case _ => Future(Register.Forward(ByteVector32.fromValidHex(channelIdentifier), request)) }
        .recoverWith { case _ => Future.failed(new RuntimeException(s"invalid channel identifier '$channelIdentifier'")) }
      res <- appKit.register ? fwdReq
    } yield res
>>>>>>> bed47de5

  override def getInfoResponse()(implicit timeout: Timeout): Future[GetInfoResponse] = Future.successful(
    GetInfoResponse(nodeId = appKit.nodeParams.nodeId,
      alias = appKit.nodeParams.alias,
      chainHash = appKit.nodeParams.chainHash,
      blockHeight = Globals.blockCount.intValue(),
      publicAddresses = appKit.nodeParams.publicAddresses)
  )

}<|MERGE_RESOLUTION|>--- conflicted
+++ resolved
@@ -227,8 +227,7 @@
     * @param request
     * @return
     */
-<<<<<<< HEAD
-  def sendToChannel(channelIdentifier: String, request: Any): Future[Any] = {
+  def sendToChannel(channelIdentifier: String, request: Any)(implicit timeout: Timeout): Future[Any] = {
     (Try(ForwardShortId(ShortChannelId(channelIdentifier), request)) match {
       case Success(value) => Left(value.shortChannelId)
       case Failure(_) => Try(Forward(ByteVector32.fromValidHex(channelIdentifier), request)) match {
@@ -240,15 +239,6 @@
       case Right(channelId) => appKit.register ? Forward(channelId, request)
     }
   }
-=======
-  def sendToChannel(channelIdentifier: String, request: Any)(implicit timeout: Timeout): Future[Any] =
-    for {
-      fwdReq <- Future(Register.ForwardShortId(ShortChannelId(channelIdentifier), request))
-        .recoverWith { case _ => Future(Register.Forward(ByteVector32.fromValidHex(channelIdentifier), request)) }
-        .recoverWith { case _ => Future.failed(new RuntimeException(s"invalid channel identifier '$channelIdentifier'")) }
-      res <- appKit.register ? fwdReq
-    } yield res
->>>>>>> bed47de5
 
   override def getInfoResponse()(implicit timeout: Timeout): Future[GetInfoResponse] = Future.successful(
     GetInfoResponse(nodeId = appKit.nodeParams.nodeId,

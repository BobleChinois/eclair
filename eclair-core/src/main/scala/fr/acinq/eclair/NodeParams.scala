--- conflicted
+++ resolved
@@ -21,10 +21,7 @@
 import java.sql.DriverManager
 import java.util.concurrent.TimeUnit
 
-<<<<<<< HEAD
 import com.google.common.io.Files
-=======
->>>>>>> b681cfca
 import com.typesafe.config.{Config, ConfigFactory}
 import fr.acinq.bitcoin.Crypto.PublicKey
 import fr.acinq.bitcoin.{Block, ByteVector32}
@@ -36,10 +33,7 @@
 import fr.acinq.eclair.router.RouterConf
 import fr.acinq.eclair.tor.Socks5ProxyParams
 import fr.acinq.eclair.wire.{Color, NodeAddress}
-<<<<<<< HEAD
-=======
 import scodec.bits.ByteVector
->>>>>>> b681cfca
 
 import scala.collection.JavaConversions._
 import scala.concurrent.duration.FiniteDuration
@@ -117,18 +111,10 @@
   def getSeed(datadir: File): ByteVector = {
     val seedPath = new File(datadir, "seed.dat")
     seedPath.exists() match {
-<<<<<<< HEAD
-      case true => Files.toByteArray(seedPath)
-=======
-      case true => ByteVector(Files.readAllBytes(seedPath.toPath))
->>>>>>> b681cfca
+      case true => ByteVector(Files.toByteArray(seedPath))
       case false =>
         val seed = randomKey.toBin
-<<<<<<< HEAD
-        Files.write(seed, seedPath)
-=======
-        Files.write(seedPath.toPath, seed.toArray)
->>>>>>> b681cfca
+        Files.write(seed.toArray, seedPath)
         seed
     }
   }

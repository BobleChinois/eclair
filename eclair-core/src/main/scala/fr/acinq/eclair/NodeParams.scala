--- conflicted
+++ resolved
@@ -39,16 +39,9 @@
                       feeProportionalMillionth: Int,
                       reserveToFundingRatio: Double,
                       maxReserveToFundingRatio: Double,
-<<<<<<< HEAD
-                      channelsDb: SimpleTypedDb[BinaryData, HasCommitments],
-                      peersDb: SimpleTypedDb[PublicKey, PeerRecord],
-                      announcementsDb: SimpleTypedDb[String, LightningMessage],
-=======
-                      defaultFinalScriptPubKey: BinaryData,
                       channelsDb: ChannelsDb,
                       peersDb: PeersDb,
                       networkDb: NetworkDb,
->>>>>>> a066e0d0
                       routerBroadcastInterval: FiniteDuration,
                       routerValidateInterval: FiniteDuration,
                       pingInterval: FiniteDuration,
@@ -117,16 +110,9 @@
       feeProportionalMillionth = config.getInt("fee-proportional-millionth"),
       reserveToFundingRatio = config.getDouble("reserve-to-funding-ratio"),
       maxReserveToFundingRatio = config.getDouble("max-reserve-to-funding-ratio"),
-<<<<<<< HEAD
-      channelsDb = Dbs.makeChannelDb(db),
-      peersDb = Dbs.makePeerDb(db),
-      announcementsDb = Dbs.makeAnnouncementDb(db),
-=======
-      defaultFinalScriptPubKey = defaultFinalScriptPubKey,
       channelsDb = channelsDb,
       peersDb = peersDb,
       networkDb = networkDb,
->>>>>>> a066e0d0
       routerBroadcastInterval = FiniteDuration(config.getDuration("router-broadcast-interval").getSeconds, TimeUnit.SECONDS),
       routerValidateInterval = FiniteDuration(config.getDuration("router-validate-interval").getSeconds, TimeUnit.SECONDS),
       pingInterval = FiniteDuration(config.getDuration("ping-interval").getSeconds, TimeUnit.SECONDS),

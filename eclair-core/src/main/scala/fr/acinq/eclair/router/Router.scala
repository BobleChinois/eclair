--- conflicted
+++ resolved
@@ -21,11 +21,8 @@
 import akka.Done
 import akka.actor.{ActorRef, Props, Status}
 import akka.event.Logging.MDC
-<<<<<<< HEAD
 import fr.acinq.bitcoin.{ByteVector32, Satoshi}
-=======
 import fr.acinq.bitcoin.{ByteVector32, ByteVector64}
->>>>>>> 30336964
 import fr.acinq.bitcoin.Crypto.PublicKey
 import fr.acinq.bitcoin.Script.{pay2wsh, write}
 import fr.acinq.eclair._
@@ -168,19 +165,11 @@
 
     // watch the funding tx of all these channels
     // note: some of them may already have been spent, in that case we will receive the watch event immediately
-<<<<<<< HEAD
     initChannels.values.foreach { pc =>
       val txid = pc.fundingTxid
       val TxCoordinates(_, _, outputIndex) = ShortChannelId.coordinates(pc.ann.shortChannelId)
       val fundingOutputScript = write(pay2wsh(Scripts.multiSig2of2(pc.ann.bitcoinKey1, pc.ann.bitcoinKey2)))
       watcher ! WatchSpentBasic(self, txid, outputIndex, fundingOutputScript, BITCOIN_FUNDING_EXTERNAL_CHANNEL_SPENT(pc.ann.shortChannelId))
-=======
-    initChannels.values.foreach { c =>
-      val txid = channels(c)._1
-      val TxCoordinates(_, _, outputIndex) = ShortChannelId.coordinates(c.shortChannelId)
-      val fundingOutputScript = write(pay2wsh(Scripts.multiSig2of2(c.bitcoinKey1, c.bitcoinKey2)))
-      watcher ! WatchSpentBasic(self, txid, outputIndex, fundingOutputScript, BITCOIN_FUNDING_EXTERNAL_CHANNEL_SPENT(c.shortChannelId))
->>>>>>> 30336964
     }
 
     // on restart we update our node announcement
@@ -445,11 +434,7 @@
       val params = params_opt.getOrElse(defaultRouteParams)
       val routesToFind = if (params.randomize) DEFAULT_ROUTES_COUNT else 1
 
-<<<<<<< HEAD
-      log.info(s"finding a route $start->$end with assistedChannels={} ignoreNodes={} ignoreChannels={} excludedChannels={}", assistedChannels.keys.mkString(","), ignoreNodes.map(_.toBin).mkString(","), ignoreChannels.mkString(","), d.excludedChannels.mkString(","))
-=======
-      log.info(s"finding a route $start->$end with assistedChannels={} ignoreNodes={} ignoreChannels={} excludedChannels={}", assistedUpdates.keys.mkString(","), ignoreNodes.map(_.value).mkString(","), ignoreChannels.mkString(","), d.excludedChannels.mkString(","))
->>>>>>> 30336964
+      log.info(s"finding a route $start->$end with assistedChannels={} ignoreNodes={} ignoreChannels={} excludedChannels={}", assistedChannels.keys.mkString(","), ignoreNodes.map(_.value).mkString(","), ignoreChannels.mkString(","), d.excludedChannels.mkString(","))
       log.info(s"finding a route with randomize={} params={}", routesToFind > 1, params)
       findRoute(d.graph, start, end, amount, numRoutes = routesToFind, extraEdges = extraEdges, ignoredEdges = ignoredEdges, ignoredVertices = ignoreNodes, routeParams = params)
         .map(r => sender ! RouteResponse(r, ignoreNodes, ignoreChannels))

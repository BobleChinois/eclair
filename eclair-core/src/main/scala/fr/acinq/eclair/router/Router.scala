package fr.acinq.eclair.router

import akka.actor.{ActorRef, FSM, Props, Terminated}
import akka.pattern.pipe
import fr.acinq.bitcoin.{BinaryData, Satoshi}
import fr.acinq.bitcoin.Crypto.PublicKey
import fr.acinq.bitcoin.Script.{pay2wsh, write}
import fr.acinq.eclair._
import fr.acinq.eclair.blockchain._
import fr.acinq.eclair.channel._
import fr.acinq.eclair.crypto.TransportHandler
import fr.acinq.eclair.io.Peer
import fr.acinq.eclair.payment.PaymentRequest.ExtraHop
import fr.acinq.eclair.router.Announcements.zip
import fr.acinq.eclair.transactions.Scripts
import fr.acinq.eclair.wire._
import org.jgrapht.alg.DijkstraShortestPath
import org.jgrapht.graph.{DefaultDirectedGraph, DefaultEdge}

import scala.collection.JavaConversions._
import scala.collection.immutable.Queue
import scala.compat.Platform
import scala.concurrent.duration._
import scala.concurrent.{ExecutionContext, Future}
import scala.util.{Success, Try}

// @formatter:off

case class ChannelDesc(id: Long, a: PublicKey, b: PublicKey)
case class Hop(nodeId: PublicKey, nextNodeId: PublicKey, lastUpdate: ChannelUpdate)
case class RouteRequest(source: PublicKey, target: PublicKey, assistedRoutes: Seq[Seq[ExtraHop]] = Nil, ignoreNodes: Set[PublicKey] = Set.empty, ignoreChannels: Set[Long] = Set.empty)
case class RouteResponse(hops: Seq[Hop], ignoreNodes: Set[PublicKey], ignoreChannels: Set[Long]) { require(hops.size > 0, "route cannot be empty") }
case class ExcludeChannel(desc: ChannelDesc) // this is used when we get a TemporaryChannelFailure, to give time for the channel to recover (note that exclusions are directed)
case class LiftChannelExclusion(desc: ChannelDesc)
<<<<<<< HEAD
case class SendRoutingState(to: ActorRef)
case class SendChannelQuery(to: ActorRef)
=======
case object GetRoutingState
case class RoutingState(channels: Iterable[ChannelAnnouncement], updates: Iterable[ChannelUpdate], nodes: Iterable[NodeAnnouncement])
>>>>>>> 43128636
case class Stash(updates: Map[ChannelUpdate, Set[ActorRef]], nodes: Map[NodeAnnouncement, Set[ActorRef]])

case class Data(nodes: Map[PublicKey, NodeAnnouncement],
                  channels: Map[Long, ChannelAnnouncement],
                  updates: Map[ChannelDesc, ChannelUpdate],
                  stash: Stash,
                  awaiting: Map[ChannelAnnouncement, Seq[ActorRef]], // note: this is a seq because we want to preserve order: first actor is the one who we need to send a tcp-ack when validation is done
                  privateChannels: Map[Long, PublicKey], // short_channel_id -> node_id
                  privateUpdates: Map[ChannelDesc, ChannelUpdate],
<<<<<<< HEAD
                  excludedChannels: Set[ChannelDesc]) // those channels are temporarily excluded from route calculation, because their node returned a TemporaryChannelFailure
=======
                  excludedChannels: Set[ChannelDesc] // those channels are temporarily excluded from route calculation, because their node returned a TemporaryChannelFailure
               )
>>>>>>> 43128636

sealed trait State
case object NORMAL extends State

case object TickBroadcast
case object TickPruneStaleChannels

// @formatter:on

/**
  * Created by PM on 24/05/2016.
  */

class Router(nodeParams: NodeParams, watcher: ActorRef) extends FSM[State, Data] {

  import Router._

  import ExecutionContext.Implicits.global

  context.system.eventStream.subscribe(self, classOf[LocalChannelUpdate])
  context.system.eventStream.subscribe(self, classOf[LocalChannelDown])

  setTimer(TickBroadcast.toString, TickBroadcast, nodeParams.routerBroadcastInterval, repeat = true)
  setTimer(TickPruneStaleChannels.toString, TickPruneStaleChannels, 1 hour, repeat = true)

  val db = nodeParams.networkDb

  {
    log.info("loading network announcements from db...")
    // On Android, we discard the node announcements
    val channels = db.listChannels()
    val updates = db.listChannelUpdates()
<<<<<<< HEAD

    val initChannels = channels.keys.map(c => (c.shortChannelId -> c)).toMap
    val initChannelUpdates = updates.map(u => (getDesc(u, initChannels(u.shortChannelId)) -> u)).toMap

    log.info("loaded from db: channels={} nodes={} updates={}", channels.size, 0, updates.size)
    startWith(NORMAL, Data(Map.empty, initChannels, initChannelUpdates, Stash(Map.empty, Map.empty), awaiting = Map.empty, privateChannels = Map.empty, privateUpdates = Map.empty, excludedChannels = Set.empty))
=======
    log.info("loaded from db: channels={} nodes={} updates={}", channels.size, nodes.size, updates.size)

    val initChannels = channels.keys.map(c => (c.shortChannelId -> c)).toMap
    val initChannelUpdates = updates.map(u => (getDesc(u, initChannels(u.shortChannelId)) -> u)).toMap
    val initNodes = nodes.map(n => (n.nodeId -> n)).toMap

    // send events for remaining channels/nodes
    initChannels.values.foreach(c => context.system.eventStream.publish(ChannelDiscovered(c, channels(c)._2)))
    initNodes.values.foreach(n => context.system.eventStream.publish(NodeDiscovered(n)))

    // watch the funding tx of all these channels
    // note: some of them may already have been spent, in that case we will receive the watch event immediately
    initChannels.values.foreach { c =>
      val txid = channels(c)._1
      val (_, _, outputIndex) = fromShortId(c.shortChannelId)
      val fundingOutputScript = write(pay2wsh(Scripts.multiSig2of2(PublicKey(c.bitcoinKey1), PublicKey(c.bitcoinKey2))))
      watcher ! WatchSpentBasic(self, txid, outputIndex, fundingOutputScript, BITCOIN_FUNDING_EXTERNAL_CHANNEL_SPENT(c.shortChannelId))
    }
    log.info(s"initialization completed, ready to process messages")
    startWith(NORMAL, Data(initNodes, initChannels, initChannelUpdates, Stash(Map.empty, Map.empty), rebroadcast = Rebroadcast(channels = Map.empty, updates = Map.empty, nodes = Map.empty), awaiting = Map.empty, privateChannels = Map.empty, privateUpdates = Map.empty, excludedChannels = Set.empty))
>>>>>>> 43128636
  }

  when(NORMAL) {
    case Event(LocalChannelUpdate(_, _, shortChannelId, remoteNodeId, channelAnnouncement_opt, u), d: Data) =>
      d.channels.get(shortChannelId) match {
        case Some(_) =>
          // channel has already been announced and router knows about it, we can process the channel_update
          stay using handle(u, self, d)
        case None =>
          channelAnnouncement_opt match {
            case Some(c) if d.awaiting.contains(c) =>
              // channel is currently beeing verified, we can process the channel_update right away (it will be stashed)
              stay using handle(u, self, d)
            case Some(c) =>
              // channel wasn't announced but here is the announcement, we will process it *before* the channel_update
              watcher ! ValidateRequest(c)
              val d1 = d.copy(awaiting = d.awaiting + (c -> Nil)) // no origin
              stay using handle(u, self, d1)
            case None if d.privateChannels.contains(shortChannelId) =>
              // channel isn't announced but we already know about it, we can process the channel_update
              stay using handle(u, self, d)
            case None =>
              // channel isn't announced and we never heard of it (maybe it is a private channel or maybe it is a public channel that doesn't yet have 6 confirmations)
              // let's create a corresponding private channel and process the channel_update
              log.info("adding unannounced local channel to remote={} shortChannelId={}", remoteNodeId, shortChannelId.toHexString)
              stay using handle(u, self, d.copy(privateChannels = d.privateChannels + (shortChannelId -> remoteNodeId)))
          }
      }

    case Event(LocalChannelDown(_, channelId, shortChannelId, _), d: Data) =>
      log.debug("removed local channel_update for channelId={} shortChannelId={}", channelId, shortChannelId.toHexString)
      stay using d.copy(privateChannels = d.privateChannels - shortChannelId, privateUpdates = d.privateUpdates.filterKeys(_.id != shortChannelId))

<<<<<<< HEAD
    case Event(SendRoutingState(remote), d: Data) => stay // ignored on Android
=======
    case Event(GetRoutingState, d: Data) =>
      log.info(s"getting valid announcements for $sender")
      val (validChannels, validNodes, validUpdates) = getValidAnnouncements(d.channels, d.nodes, d.updates)
      sender ! RoutingState(validChannels, validUpdates, validNodes)
      stay
>>>>>>> 43128636

    case Event(c: ChannelAnnouncement, d) =>
      log.debug("received channel announcement for shortChannelId={} nodeId1={} nodeId2={} from {}", c.shortChannelId.toHexString, c.nodeId1, c.nodeId2, sender)
      if (d.channels.contains(c.shortChannelId)) {
        sender ! TransportHandler.ReadAck(c)
        log.debug("ignoring {} (duplicate)", c)
        stay
      } else if (d.awaiting.contains(c)) {
        sender ! TransportHandler.ReadAck(c)
        log.debug("ignoring {} (being verified)", c)
        // adding the sender to the list of origins so that we don't send back the same announcement to this peer later
        val origins = d.awaiting(c) :+ sender
        stay using d.copy(awaiting = d.awaiting + (c -> origins))
      } else if (!Announcements.checkSigs(c)) {
        sender ! TransportHandler.ReadAck(c)
        log.warning("bad signature for announcement {}", c)
        sender ! Error(Peer.CHANNELID_ZERO, "bad announcement sig!!!".getBytes())
        stay
      } else {
        sender ! TransportHandler.ReadAck(c)
        // On Android, we don't validate announcements for now, it means that neither awaiting nor stashed announcements are used
        db.addChannel(c, BinaryData(""), Satoshi(0))
        stay using d.copy(
          channels = d.channels + (c.shortChannelId -> c),
          privateChannels = d.privateChannels - c.shortChannelId // we remove fake announcements that we may have made before)
        )
      }

    case Event(n: NodeAnnouncement, d: Data) =>
      sender ! TransportHandler.ReadAck(n)
      stay // we just ignore node_announcements on android

    case Event(u: ChannelUpdate, d: Data) =>
      sender ! TransportHandler.ReadAck(u)
      log.debug("received channel update for shortChannelId={} from {}", u.shortChannelId.toHexString, sender)
      stay using handle(u, sender, d)

    case Event(WatchEventSpentBasic(BITCOIN_FUNDING_EXTERNAL_CHANNEL_SPENT(shortChannelId)), d)
      if d.channels.contains(shortChannelId) =>
      val lostChannel = d.channels(shortChannelId)
      log.info("funding tx of channelId={} has been spent", shortChannelId.toHexString)
      // we need to remove nodes that aren't tied to any channels anymore
      val channels1 = d.channels - lostChannel.shortChannelId
      val lostNodes = Seq(lostChannel.nodeId1, lostChannel.nodeId2).filterNot(nodeId => hasChannels(nodeId, channels1.values))
      // let's clean the db and send the events
      log.info("pruning shortChannelId={} (spent)", shortChannelId.toHexString)
      db.removeChannel(shortChannelId) // NB: this also removes channel updates
      context.system.eventStream.publish(ChannelLost(shortChannelId))
      lostNodes.foreach {
        case nodeId =>
          log.info("pruning nodeId={} (spent)", nodeId)
          db.removeNode(nodeId)
          context.system.eventStream.publish(NodeLost(nodeId))
      }
      stay using d.copy(nodes = d.nodes -- lostNodes, channels = d.channels - shortChannelId, updates = d.updates.filterKeys(_.id != shortChannelId))

    case Event(TickBroadcast, d) =>
<<<<<<< HEAD
      // On Android we don't rebroadcast announcements
      stay
=======
      if (d.rebroadcast.channels.isEmpty && d.rebroadcast.updates.isEmpty && d.rebroadcast.nodes.isEmpty) {
        stay
      } else {
        log.info("broadcasting routing messages")
        log.debug("staggered broadcast details: channels={} updates={} nodes={}", d.rebroadcast.channels.size, d.rebroadcast.updates.size, d.rebroadcast.nodes.size)
        context.actorSelection(context.system / "*" / "switchboard") ! d.rebroadcast
        stay using d.copy(rebroadcast = Rebroadcast(channels = Map.empty, updates = Map.empty, nodes = Map.empty))
      }
>>>>>>> 43128636

    case Event(TickPruneStaleChannels, d) =>
      // first we select channels that we will prune
      val staleChannels = getStaleChannels(d.channels.values, d.updates)
      // then we clean up the related channel updates
      val staleUpdates = staleChannels.map(d.channels).flatMap(c => Seq(ChannelDesc(c.shortChannelId, c.nodeId1, c.nodeId2), ChannelDesc(c.shortChannelId, c.nodeId2, c.nodeId1)))
      // finally we remove nodes that aren't tied to any channels anymore
      val potentialStaleNodes = staleChannels.map(d.channels).flatMap(c => Set(c.nodeId1, c.nodeId2)).toSet // deduped
      val channels1 = d.channels -- staleChannels
      // no need to iterate on all nodes, just on those that are affected by current pruning
      val staleNodes = potentialStaleNodes.filterNot(nodeId => hasChannels(nodeId, channels1.values))

      // let's clean the db and send the events
      staleChannels.foreach {
        case shortChannelId =>
          log.info("pruning shortChannelId={} (stale)", shortChannelId.toHexString)
          db.removeChannel(shortChannelId) // NB: this also removes channel updates
          context.system.eventStream.publish(ChannelLost(shortChannelId))
      }
      staleNodes.foreach {
        case nodeId =>
          log.info("pruning nodeId={} (stale)", nodeId)
          db.removeNode(nodeId)
          context.system.eventStream.publish(NodeLost(nodeId))
      }
      stay using d.copy(nodes = d.nodes -- staleNodes, channels = channels1, updates = d.updates -- staleUpdates)

    case Event(ExcludeChannel(desc@ChannelDesc(shortChannelId, nodeId, _)), d) =>
      val banDuration = nodeParams.channelExcludeDuration
      log.info("excluding shortChannelId={} from nodeId={} for duration={}", shortChannelId.toHexString, nodeId, banDuration)
      context.system.scheduler.scheduleOnce(banDuration, self, LiftChannelExclusion(desc))
      stay using d.copy(excludedChannels = d.excludedChannels + desc)

    case Event(LiftChannelExclusion(desc@ChannelDesc(shortChannelId, nodeId, _)), d) =>
      log.info("reinstating shortChannelId={} from nodeId={}", shortChannelId.toHexString, nodeId)
      stay using d.copy(excludedChannels = d.excludedChannels - desc)

    case Event('nodes, d) =>
      sender ! d.nodes.values
      stay

    case Event('channels, d) =>
      sender ! d.channels.values
      stay

    case Event('updates, d) =>
      sender ! (d.updates ++ d.privateUpdates).values
      stay

    case Event('updatesMap, d) =>
      sender ! (d.updates ++ d.privateUpdates)
      stay

    case Event('dot, d) =>
      graph2dot(d.nodes, d.channels) pipeTo sender
      stay

    case Event(RouteRequest(start, end, assistedRoutes, ignoreNodes, ignoreChannels), d) =>
      // we convert extra routing info provided in the payment request to fake channel_update
      // it has precedence over all other channel_updates we know
      val assistedUpdates = assistedRoutes.flatMap(toFakeUpdates(_, end))
      // we add them to the private channel_updates
      val updates0 = d.privateUpdates ++ assistedUpdates
      // we add them to the publicly-announced updates (order matters!! local/assisted channel_updates will override channel_updates received by the network)
      val updates1 = d.updates ++ updates0
      // we then filter out the currently excluded channels
      val updates2 = updates1 -- d.excludedChannels
      // we also filter out disabled channels, and channels/nodes that are blacklisted for this particular request
      val updates3 = filterUpdates(updates2, ignoreNodes, ignoreChannels)
      log.info("finding a route {}->{} with ignoreNodes={} ignoreChannels={}", start, end, ignoreNodes.map(_.toBin).mkString(","), ignoreChannels.map(_.toHexString).mkString(","))
      findRoute(start, end, updates3).map(r => RouteResponse(r, ignoreNodes, ignoreChannels)) pipeTo sender
      // On Android, we don't monitor channels to see if their funding is spent because it is too expensive
      // if the node that created this channel tells us it is unusable (only permanent channel failure) we forget about it
      // note that if the channel is in fact still alive, we will get it again via network announcements anyway
      ignoreChannels.foreach(shortChannelId => self ! WatchEventSpentBasic(BITCOIN_FUNDING_EXTERNAL_CHANNEL_SPENT(shortChannelId)))
      stay

    case Event(SendChannelQuery(remote), d: Data) =>
      // ask for everything
      val query = QueryChannelRange(nodeParams.chainHash, firstBlockNum = 0, numberOfBlocks = Int.MaxValue)
      log.debug("querying channel range {}", query)
      remote ! query
      stay

    case Event(query@QueryChannelRange(chainHash, firstBlockNum, numberOfBlocks), d) =>
      sender ! TransportHandler.ReadAck(query)
      // On Android we ignore queries
      stay

    case Event(reply@ReplyChannelRange(chainHash, firstBlockNum, numberOfBlocks, data), d) =>
      sender ! TransportHandler.ReadAck(reply)
      if (chainHash != nodeParams.chainHash) {
        log.warning("received reply_channel_range message for chain {}, we're on {}", chainHash, nodeParams.chainHash)
      } else {
        val theirShortChannelIds = Announcements.unzip(data)

        def keep(id: Long): Boolean = {
          val (height, _, _) = fromShortId(id)
          height >= firstBlockNum && height <= (firstBlockNum + numberOfBlocks)
        }

        val ourShortChannelIds = d.channels.keys.collect { case id if keep(id) => id }.toVector.sorted
        val missing = theirShortChannelIds diff ourShortChannelIds
        log.info("we received their reply, we're missing {} channel announcements/updates", missing.size)
        sender ! QueryShortChannelId(chainHash, Announcements.zip(missing))
      }
      stay

    case Event(query@QueryShortChannelId(chainHash, data), d) =>
      sender ! TransportHandler.ReadAck(query)
      // On Android we ignore queries
      stay
  }

  initialize()

  def handle(n: NodeAnnouncement, origin: ActorRef, d: Data): Data =
    if (d.stash.nodes.contains(n)) {
      log.debug("ignoring {} (already stashed)", n)
      val origins = d.stash.nodes(n) + origin
      d.copy(stash = d.stash.copy(nodes = d.stash.nodes + (n -> origins)))
    } else if (d.nodes.contains(n.nodeId) && d.nodes(n.nodeId).timestamp >= n.timestamp) {
      log.debug("ignoring {} (old timestamp or duplicate)", n)
      d
    } else if (!Announcements.checkSig(n)) {
      log.warning("bad signature for {}", n)
      origin ! Error(Peer.CHANNELID_ZERO, "bad announcement sig!!!".getBytes())
      d
    } else if (d.nodes.contains(n.nodeId)) {
      log.debug("updated node nodeId={}", n.nodeId)
      context.system.eventStream.publish(NodeUpdated(n))
      db.updateNode(n)
      d.copy(nodes = d.nodes + (n.nodeId -> n))
    } else if (d.channels.values.exists(c => isRelatedTo(c, n.nodeId))) {
      log.debug("added node nodeId={}", n.nodeId)
      context.system.eventStream.publish(NodeDiscovered(n))
      db.addNode(n)
      d.copy(nodes = d.nodes + (n.nodeId -> n))
    } else if (d.awaiting.keys.exists(c => isRelatedTo(c, n.nodeId))) {
      log.debug("stashing {}", n)
      d.copy(stash = d.stash.copy(nodes = d.stash.nodes + (n -> Set(origin))))
    } else {
      log.debug("ignoring {} (no related channel found)", n)
      // there may be a record if we have just restarted
      db.removeNode(n.nodeId)
      d
    }

  def handle(u: ChannelUpdate, origin: ActorRef, d: Data): Data =
    if (d.channels.contains(u.shortChannelId)) {
      // related channel is already known (note: this means no related channel_update is in the stash)
      val publicChannel = true
      val c = d.channels(u.shortChannelId)
      val desc = getDesc(u, c)
      if (d.updates.contains(desc) && d.updates(desc).timestamp >= u.timestamp) {
        log.debug("ignoring {} (old timestamp or duplicate)", u)
        d
      } else if (!Announcements.checkSig(u, desc.a)) {
        log.warning("bad signature for announcement shortChannelId={} {}", u.shortChannelId.toHexString, u)
        origin ! Error(Peer.CHANNELID_ZERO, "bad announcement sig!!!".getBytes())
        d
      } else if (d.updates.contains(desc)) {
        log.debug("updated channel_update for shortChannelId={} public={} flags={} {}", u.shortChannelId.toHexString, publicChannel, u.flags, u)
        context.system.eventStream.publish(ChannelUpdateReceived(u))
        db.updateChannelUpdate(u)
        d.copy(updates = d.updates + (desc -> u))
      } else {
        log.debug("added channel_update for shortChannelId={} public={} flags={} {}", u.shortChannelId.toHexString, publicChannel, u.flags, u)
        context.system.eventStream.publish(ChannelUpdateReceived(u))
        db.addChannelUpdate(u)
        d.copy(updates = d.updates + (desc -> u), privateUpdates = d.privateUpdates - desc)
      }
    } else if (d.awaiting.keys.exists(c => c.shortChannelId == u.shortChannelId)) {
      // channel is currently being validated
      if (d.stash.updates.contains(u)) {
        log.debug("ignoring {} (already stashed)", u)
        val origins = d.stash.updates(u) + origin
        d.copy(stash = d.stash.copy(updates = d.stash.updates + (u -> origins)))
      } else {
        log.debug("stashing {}", u)
        d.copy(stash = d.stash.copy(updates = d.stash.updates + (u -> Set(origin))))
      }
    } else if (d.privateChannels.contains(u.shortChannelId)) {
      val publicChannel = false
      val remoteNodeId = d.privateChannels(u.shortChannelId)
      val (a, b) = if (Announcements.isNode1(nodeParams.nodeId, remoteNodeId)) (nodeParams.nodeId, remoteNodeId) else (remoteNodeId, nodeParams.nodeId)
      val desc = if (Announcements.isNode1(u.flags)) ChannelDesc(u.shortChannelId, a, b) else ChannelDesc(u.shortChannelId, b, a)
      if (d.updates.contains(desc) && d.updates(desc).timestamp >= u.timestamp) {
        log.debug("ignoring {} (old timestamp or duplicate)", u)
        d
      } else if (!Announcements.checkSig(u, desc.a)) {
        log.warning("bad signature for announcement shortChannelId={} {}", u.shortChannelId.toHexString, u)
        origin ! Error(Peer.CHANNELID_ZERO, "bad announcement sig!!!".getBytes())
        d
      } else if (d.privateUpdates.contains(desc)) {
        log.debug("updated channel_update for shortChannelId={} public={} flags={} {}", u.shortChannelId.toHexString, publicChannel, u.flags, u)
        context.system.eventStream.publish(ChannelUpdateReceived(u))
        d.copy(privateUpdates = d.privateUpdates + (desc -> u))
      } else {
        log.debug("added channel_update for shortChannelId={} public={} flags={} {}", u.shortChannelId.toHexString, publicChannel, u.flags, u)
        context.system.eventStream.publish(ChannelUpdateReceived(u))
        d.copy(privateUpdates = d.privateUpdates + (desc -> u))
      }
    } else {
      log.debug("ignoring announcement {} (unknown channel)", u)
      d
    }

}

object Router {

  def props(nodeParams: NodeParams, watcher: ActorRef) = Props(new Router(nodeParams, watcher))

  def toFakeUpdate(extraHop: ExtraHop): ChannelUpdate =
  // the `direction` bit in flags will not be accurate but it doesn't matter because it is not used
  // what matters is that the `disable` bit is 0 so that this update doesn't get filtered out
    ChannelUpdate(signature = "", chainHash = "", extraHop.shortChannelId, Platform.currentTime / 1000, flags = BinaryData("0000"), extraHop.cltvExpiryDelta, htlcMinimumMsat = 0L, extraHop.feeBaseMsat, extraHop.feeProportionalMillionths)

  def toFakeUpdates(extraRoute: Seq[ExtraHop], targetNodeId: PublicKey): Map[ChannelDesc, ChannelUpdate] = {
    // BOLT 11: "For each entry, the pubkey is the node ID of the start of the channel", and the last node is the destination
    val nextNodeIds = extraRoute.map(_.nodeId).drop(1) :+ targetNodeId
    extraRoute.zip(nextNodeIds).map {
      case (extraHop: ExtraHop, nextNodeId) => (ChannelDesc(extraHop.shortChannelId, extraHop.nodeId, nextNodeId) -> toFakeUpdate(extraHop))
    }.toMap
  }

  def getDesc(u: ChannelUpdate, channel: ChannelAnnouncement): ChannelDesc = {
    require(u.flags.data.size == 2, s"invalid flags length ${u.flags.data.size} != 2")
    // the least significant bit tells us if it is node1 or node2
    if (Announcements.isNode1(u.flags)) ChannelDesc(u.shortChannelId, channel.nodeId1, channel.nodeId2) else ChannelDesc(u.shortChannelId, channel.nodeId2, channel.nodeId1)
  }

  def isRelatedTo(c: ChannelAnnouncement, nodeId: PublicKey) = nodeId == c.nodeId1 || nodeId == c.nodeId2

  def hasChannels(nodeId: PublicKey, channels: Iterable[ChannelAnnouncement]): Boolean = channels.exists(c => isRelatedTo(c, nodeId))

  /**
    * Is stale a channel that:
    * (1) is older than 2 weeks (2*7*144 = 2016 blocks)
    * AND
    * (2) has no channel_update younger than 2 weeks
    *
    * @param channels
    * @param updates
    * @return
    */
  def getStaleChannels(channels: Iterable[ChannelAnnouncement], updates: Map[ChannelDesc, ChannelUpdate]): Iterable[Long] = {
    // BOLT 7: "nodes MAY prune channels should the timestamp of the latest channel_update be older than 2 weeks (1209600 seconds)"
    // but we don't want to prune brand new channels for which we didn't yet receive a channel update
    val staleThresholdSeconds = Platform.currentTime / 1000 - 1209600
    val staleThresholdBlocks = Globals.blockCount.get() - 2016
    val staleChannels = channels.filter { c =>
      val (blockHeight, _, _) = fromShortId(c.shortChannelId)
      val latestUpdate_opt = (updates.get(ChannelDesc(c.shortChannelId, c.nodeId1, c.nodeId2)) ++ updates.get(ChannelDesc(c.shortChannelId, c.nodeId2, c.nodeId1))).toSeq.map(_.timestamp).sorted.reverse.headOption
      blockHeight < staleThresholdBlocks && // consider only channels older than 2 weeks
        (latestUpdate_opt.isEmpty || latestUpdate_opt.get < staleThresholdSeconds) // channel must have updates more recent than two weeks
    }
    staleChannels.map(_.shortChannelId)
  }

  /**
    * Filters announcements that we want to send to nodes asking an `initial_routing_sync`
    *
    * @param channels
    * @param nodes
    * @param updates
    * @return
    */
  def getValidAnnouncements(channels: Map[Long, ChannelAnnouncement], nodes: Map[PublicKey, NodeAnnouncement], updates: Map[ChannelDesc, ChannelUpdate]): (Iterable[ChannelAnnouncement], Iterable[NodeAnnouncement], Iterable[ChannelUpdate]) = {
    val staleChannels = getStaleChannels(channels.values, updates)
    val validChannels = (channels -- staleChannels).values
    val staleUpdates = staleChannels.map(channels).flatMap(c => Seq(ChannelDesc(c.shortChannelId, c.nodeId1, c.nodeId2), ChannelDesc(c.shortChannelId, c.nodeId2, c.nodeId1)))
    val validUpdates = (updates -- staleUpdates).values
    val validNodes = validChannels.flatMap(c => nodes.get(c.nodeId1) ++ nodes.get(c.nodeId2)).toSet
    (validChannels, validNodes, validUpdates)
  }

  /**
    * This method is used after a payment failed, and we want to exclude some nodes/channels that we know are failing
    */
  def filterUpdates(updates: Map[ChannelDesc, ChannelUpdate], ignoreNodes: Set[PublicKey], ignoreChannels: Set[Long]) =
    updates.filter { case (desc, u) =>
      !ignoreNodes.contains(desc.a) && !ignoreNodes.contains(desc.b) &&
        !ignoreChannels.contains(desc.id) &&
        Announcements.isEnabled(u.flags)
    }

  def findRouteDijkstra(localNodeId: PublicKey, targetNodeId: PublicKey, channels: Iterable[ChannelDesc]): Seq[ChannelDesc] = {
    if (localNodeId == targetNodeId) throw CannotRouteToSelf
    case class DescEdge(desc: ChannelDesc) extends DefaultEdge
    val g = new DefaultDirectedGraph[PublicKey, DescEdge](classOf[DescEdge])
    channels.foreach(d => {
      g.addVertex(d.a)
      g.addVertex(d.b)
      g.addEdge(d.a, d.b, DescEdge(d))
    })
    Try(Option(DijkstraShortestPath.findPathBetween(g, localNodeId, targetNodeId))) match {
      case Success(Some(path)) => path.map(_.desc)
      case _ => throw RouteNotFound
    }
  }

  def findRoute(localNodeId: PublicKey, targetNodeId: PublicKey, updates: Map[ChannelDesc, ChannelUpdate])(implicit ec: ExecutionContext): Future[Seq[Hop]] = Future {
    findRouteDijkstra(localNodeId, targetNodeId, updates.keys)
      .map(desc => Hop(desc.a, desc.b, updates(desc)))
  }

  def graph2dot(nodes: Map[PublicKey, NodeAnnouncement], channels: Map[Long, ChannelAnnouncement])(implicit ec: ExecutionContext): Future[String] = ???


}<|MERGE_RESOLUTION|>--- conflicted
+++ resolved
@@ -1,24 +1,20 @@
 package fr.acinq.eclair.router
 
-import akka.actor.{ActorRef, FSM, Props, Terminated}
+import akka.actor.{ActorRef, FSM, Props}
 import akka.pattern.pipe
+import fr.acinq.bitcoin.Crypto.PublicKey
 import fr.acinq.bitcoin.{BinaryData, Satoshi}
-import fr.acinq.bitcoin.Crypto.PublicKey
-import fr.acinq.bitcoin.Script.{pay2wsh, write}
 import fr.acinq.eclair._
 import fr.acinq.eclair.blockchain._
 import fr.acinq.eclair.channel._
 import fr.acinq.eclair.crypto.TransportHandler
 import fr.acinq.eclair.io.Peer
 import fr.acinq.eclair.payment.PaymentRequest.ExtraHop
-import fr.acinq.eclair.router.Announcements.zip
-import fr.acinq.eclair.transactions.Scripts
 import fr.acinq.eclair.wire._
 import org.jgrapht.alg.DijkstraShortestPath
 import org.jgrapht.graph.{DefaultDirectedGraph, DefaultEdge}
 
 import scala.collection.JavaConversions._
-import scala.collection.immutable.Queue
 import scala.compat.Platform
 import scala.concurrent.duration._
 import scala.concurrent.{ExecutionContext, Future}
@@ -32,13 +28,8 @@
 case class RouteResponse(hops: Seq[Hop], ignoreNodes: Set[PublicKey], ignoreChannels: Set[Long]) { require(hops.size > 0, "route cannot be empty") }
 case class ExcludeChannel(desc: ChannelDesc) // this is used when we get a TemporaryChannelFailure, to give time for the channel to recover (note that exclusions are directed)
 case class LiftChannelExclusion(desc: ChannelDesc)
-<<<<<<< HEAD
-case class SendRoutingState(to: ActorRef)
+case object GetRoutingState
 case class SendChannelQuery(to: ActorRef)
-=======
-case object GetRoutingState
-case class RoutingState(channels: Iterable[ChannelAnnouncement], updates: Iterable[ChannelUpdate], nodes: Iterable[NodeAnnouncement])
->>>>>>> 43128636
 case class Stash(updates: Map[ChannelUpdate, Set[ActorRef]], nodes: Map[NodeAnnouncement, Set[ActorRef]])
 
 case class Data(nodes: Map[PublicKey, NodeAnnouncement],
@@ -48,12 +39,7 @@
                   awaiting: Map[ChannelAnnouncement, Seq[ActorRef]], // note: this is a seq because we want to preserve order: first actor is the one who we need to send a tcp-ack when validation is done
                   privateChannels: Map[Long, PublicKey], // short_channel_id -> node_id
                   privateUpdates: Map[ChannelDesc, ChannelUpdate],
-<<<<<<< HEAD
                   excludedChannels: Set[ChannelDesc]) // those channels are temporarily excluded from route calculation, because their node returned a TemporaryChannelFailure
-=======
-                  excludedChannels: Set[ChannelDesc] // those channels are temporarily excluded from route calculation, because their node returned a TemporaryChannelFailure
-               )
->>>>>>> 43128636
 
 sealed trait State
 case object NORMAL extends State
@@ -86,35 +72,13 @@
     // On Android, we discard the node announcements
     val channels = db.listChannels()
     val updates = db.listChannelUpdates()
-<<<<<<< HEAD
+    log.info("loaded from db: channels={} nodes={} updates={}", channels.size, 0, updates.size)
 
     val initChannels = channels.keys.map(c => (c.shortChannelId -> c)).toMap
     val initChannelUpdates = updates.map(u => (getDesc(u, initChannels(u.shortChannelId)) -> u)).toMap
 
-    log.info("loaded from db: channels={} nodes={} updates={}", channels.size, 0, updates.size)
+    log.info(s"initialization completed, ready to process messages")
     startWith(NORMAL, Data(Map.empty, initChannels, initChannelUpdates, Stash(Map.empty, Map.empty), awaiting = Map.empty, privateChannels = Map.empty, privateUpdates = Map.empty, excludedChannels = Set.empty))
-=======
-    log.info("loaded from db: channels={} nodes={} updates={}", channels.size, nodes.size, updates.size)
-
-    val initChannels = channels.keys.map(c => (c.shortChannelId -> c)).toMap
-    val initChannelUpdates = updates.map(u => (getDesc(u, initChannels(u.shortChannelId)) -> u)).toMap
-    val initNodes = nodes.map(n => (n.nodeId -> n)).toMap
-
-    // send events for remaining channels/nodes
-    initChannels.values.foreach(c => context.system.eventStream.publish(ChannelDiscovered(c, channels(c)._2)))
-    initNodes.values.foreach(n => context.system.eventStream.publish(NodeDiscovered(n)))
-
-    // watch the funding tx of all these channels
-    // note: some of them may already have been spent, in that case we will receive the watch event immediately
-    initChannels.values.foreach { c =>
-      val txid = channels(c)._1
-      val (_, _, outputIndex) = fromShortId(c.shortChannelId)
-      val fundingOutputScript = write(pay2wsh(Scripts.multiSig2of2(PublicKey(c.bitcoinKey1), PublicKey(c.bitcoinKey2))))
-      watcher ! WatchSpentBasic(self, txid, outputIndex, fundingOutputScript, BITCOIN_FUNDING_EXTERNAL_CHANNEL_SPENT(c.shortChannelId))
-    }
-    log.info(s"initialization completed, ready to process messages")
-    startWith(NORMAL, Data(initNodes, initChannels, initChannelUpdates, Stash(Map.empty, Map.empty), rebroadcast = Rebroadcast(channels = Map.empty, updates = Map.empty, nodes = Map.empty), awaiting = Map.empty, privateChannels = Map.empty, privateUpdates = Map.empty, excludedChannels = Set.empty))
->>>>>>> 43128636
   }
 
   when(NORMAL) {
@@ -148,15 +112,8 @@
       log.debug("removed local channel_update for channelId={} shortChannelId={}", channelId, shortChannelId.toHexString)
       stay using d.copy(privateChannels = d.privateChannels - shortChannelId, privateUpdates = d.privateUpdates.filterKeys(_.id != shortChannelId))
 
-<<<<<<< HEAD
-    case Event(SendRoutingState(remote), d: Data) => stay // ignored on Android
-=======
     case Event(GetRoutingState, d: Data) =>
-      log.info(s"getting valid announcements for $sender")
-      val (validChannels, validNodes, validUpdates) = getValidAnnouncements(d.channels, d.nodes, d.updates)
-      sender ! RoutingState(validChannels, validUpdates, validNodes)
-      stay
->>>>>>> 43128636
+      stay // ignored on Android
 
     case Event(c: ChannelAnnouncement, d) =>
       log.debug("received channel announcement for shortChannelId={} nodeId1={} nodeId2={} from {}", c.shortChannelId.toHexString, c.nodeId1, c.nodeId2, sender)
@@ -187,7 +144,7 @@
 
     case Event(n: NodeAnnouncement, d: Data) =>
       sender ! TransportHandler.ReadAck(n)
-      stay // we just ignore node_announcements on android
+      stay // we just ignore node_announcements on Android
 
     case Event(u: ChannelUpdate, d: Data) =>
       sender ! TransportHandler.ReadAck(u)
@@ -214,19 +171,8 @@
       stay using d.copy(nodes = d.nodes -- lostNodes, channels = d.channels - shortChannelId, updates = d.updates.filterKeys(_.id != shortChannelId))
 
     case Event(TickBroadcast, d) =>
-<<<<<<< HEAD
       // On Android we don't rebroadcast announcements
       stay
-=======
-      if (d.rebroadcast.channels.isEmpty && d.rebroadcast.updates.isEmpty && d.rebroadcast.nodes.isEmpty) {
-        stay
-      } else {
-        log.info("broadcasting routing messages")
-        log.debug("staggered broadcast details: channels={} updates={} nodes={}", d.rebroadcast.channels.size, d.rebroadcast.updates.size, d.rebroadcast.nodes.size)
-        context.actorSelection(context.system / "*" / "switchboard") ! d.rebroadcast
-        stay using d.copy(rebroadcast = Rebroadcast(channels = Map.empty, updates = Map.empty, nodes = Map.empty))
-      }
->>>>>>> 43128636
 
     case Event(TickPruneStaleChannels, d) =>
       // first we select channels that we will prune

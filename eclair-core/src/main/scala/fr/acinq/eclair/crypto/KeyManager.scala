--- conflicted
+++ resolved
@@ -50,11 +50,7 @@
     * @return a signature generated with the private key that matches the input
     *         extended public key
     */
-<<<<<<< HEAD
-  def sign(tx: TransactionWithInputInfo, publicKey: ExtendedPublicKey, sigHash: Int): BinaryData
-=======
-  def sign(tx: TransactionWithInputInfo, publicKey: ExtendedPublicKey): ByteVector
->>>>>>> b681cfca
+  def sign(tx: TransactionWithInputInfo, publicKey: ExtendedPublicKey, sigHash: Int): ByteVector
 
   /**
     * This method is used to spend funds send to htlc keys/delayed keys
@@ -66,11 +62,7 @@
     * @return a signature generated with a private key generated from the input keys's matching
     *         private key and the remote point.
     */
-<<<<<<< HEAD
-  def sign(tx: TransactionWithInputInfo, publicKey: ExtendedPublicKey, remotePoint: Point, sigHash: Int): BinaryData
-=======
-  def sign(tx: TransactionWithInputInfo, publicKey: ExtendedPublicKey, remotePoint: Point): ByteVector
->>>>>>> b681cfca
+  def sign(tx: TransactionWithInputInfo, publicKey: ExtendedPublicKey, remotePoint: Point, sigHash: Int): ByteVector
 
   /**
     * Ths method is used to spend revoked transactions, with the corresponding revocation key
@@ -82,11 +74,7 @@
     * @return a signature generated with a private key generated from the input keys's matching
     *         private key and the remote secret.
     */
-<<<<<<< HEAD
-  def sign(tx: TransactionWithInputInfo, publicKey: ExtendedPublicKey, remoteSecret: Scalar, sigHash: Int): BinaryData
-=======
-  def sign(tx: TransactionWithInputInfo, publicKey: ExtendedPublicKey, remoteSecret: Scalar): ByteVector
->>>>>>> b681cfca
+  def sign(tx: TransactionWithInputInfo, publicKey: ExtendedPublicKey, remoteSecret: Scalar, sigHash: Int): ByteVector
 
   def signChannelAnnouncement(channelKeyPath: DeterministicWallet.KeyPath, chainHash: ByteVector32, shortChannelId: ShortChannelId, remoteNodeId: PublicKey, remoteFundingKey: PublicKey, features: ByteVector): (ByteVector, ByteVector)
 }
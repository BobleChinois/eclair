/*
 * Copyright 2018 ACINQ SAS
 *
 * Licensed under the Apache License, Version 2.0 (the "License");
 * you may not use this file except in compliance with the License.
 * You may obtain a copy of the License at
 *
 *     http://www.apache.org/licenses/LICENSE-2.0
 *
 * Unless required by applicable law or agreed to in writing, software
 * distributed under the License is distributed on an "AS IS" BASIS,
 * WITHOUT WARRANTIES OR CONDITIONS OF ANY KIND, either express or implied.
 * See the License for the specific language governing permissions and
 * limitations under the License.
 */

package fr.acinq.eclair.crypto

import com.google.common.cache.{CacheBuilder, CacheLoader, LoadingCache}
import fr.acinq.bitcoin.Crypto.{Point, PublicKey, Scalar}
import fr.acinq.bitcoin.DeterministicWallet.{derivePrivateKey, _}
import fr.acinq.bitcoin.{Block, ByteVector32, Crypto, DeterministicWallet}
import fr.acinq.eclair.ShortChannelId
import fr.acinq.eclair.router.Announcements
import fr.acinq.eclair.transactions.Transactions
import fr.acinq.eclair.transactions.Transactions.TransactionWithInputInfo
import scodec.bits.ByteVector

object LocalKeyManager {
  def channelKeyBasePath(chainHash: ByteVector32) = chainHash match {
    case Block.RegtestGenesisBlock.hash | Block.TestnetGenesisBlock.hash => DeterministicWallet.hardened(46) :: DeterministicWallet.hardened(1) :: Nil
    case Block.LivenetGenesisBlock.hash => DeterministicWallet.hardened(47) :: DeterministicWallet.hardened(1) :: Nil
  }


  // WARNING: if you change this path, you will change your node id even if the seed remains the same!!!
  // Note that the node path and the above channel path are on different branches so even if the
  // node key is compromised there is no way to retrieve the wallet keys
  def nodeKeyBasePath(chainHash: ByteVector32) = chainHash match {
    case Block.RegtestGenesisBlock.hash | Block.TestnetGenesisBlock.hash => DeterministicWallet.hardened(46) :: DeterministicWallet.hardened(0) :: Nil
    case Block.LivenetGenesisBlock.hash => DeterministicWallet.hardened(47) :: DeterministicWallet.hardened(0) :: Nil
  }
}

/**
  * This class manages secrets and private keys.
  * It exports points and public keys, and provides signing methods
  *
  * @param seed seed from which keys will be derived
  */
class LocalKeyManager(seed: ByteVector, chainHash: ByteVector32) extends KeyManager {
  private val master = DeterministicWallet.generate(seed)

  override val nodeKey = DeterministicWallet.derivePrivateKey(master, LocalKeyManager.nodeKeyBasePath(chainHash))
  override val nodeId = nodeKey.publicKey

  private val privateKeys: LoadingCache[KeyPath, ExtendedPrivateKey] = CacheBuilder.newBuilder()
    .maximumSize(6 * 200) // 6 keys per channel * 200 channels
    .build[KeyPath, ExtendedPrivateKey](new CacheLoader[KeyPath, ExtendedPrivateKey] {
    override def load(keyPath: KeyPath): ExtendedPrivateKey = derivePrivateKey(master, keyPath)
  })

  private val publicKeys: LoadingCache[KeyPath, ExtendedPublicKey] = CacheBuilder.newBuilder()
    .maximumSize(6 * 200) // 6 keys per channel * 200 channels
    .build[KeyPath, ExtendedPublicKey](new CacheLoader[KeyPath, ExtendedPublicKey] {
    override def load(keyPath: KeyPath): ExtendedPublicKey = publicKey(privateKeys.get(keyPath))
  })

  private def internalKeyPath(channelKeyPath: DeterministicWallet.KeyPath, index: Long): List[Long] = (LocalKeyManager.channelKeyBasePath(chainHash) ++ channelKeyPath.path) :+ index

  private def fundingPrivateKey(channelKeyPath: DeterministicWallet.KeyPath) = privateKeys.get(internalKeyPath(channelKeyPath, hardened(0)))

  private def revocationSecret(channelKeyPath: DeterministicWallet.KeyPath) = privateKeys.get(internalKeyPath(channelKeyPath, hardened(1)))

  private def paymentSecret(channelKeyPath: DeterministicWallet.KeyPath) = privateKeys.get(internalKeyPath(channelKeyPath, hardened(2)))

  private def delayedPaymentSecret(channelKeyPath: DeterministicWallet.KeyPath) = privateKeys.get(internalKeyPath(channelKeyPath, hardened(3)))

  private def htlcSecret(channelKeyPath: DeterministicWallet.KeyPath) = privateKeys.get(internalKeyPath(channelKeyPath, hardened(4)))

  private def shaSeed(channelKeyPath: DeterministicWallet.KeyPath) = Crypto.sha256(privateKeys.get(internalKeyPath(channelKeyPath, hardened(5))).privateKey.toBin)

  override def fundingPublicKey(channelKeyPath: DeterministicWallet.KeyPath) = publicKeys.get(internalKeyPath(channelKeyPath, hardened(0)))

  override def revocationPoint(channelKeyPath: DeterministicWallet.KeyPath) = publicKeys.get(internalKeyPath(channelKeyPath, hardened(1)))

  override def paymentPoint(channelKeyPath: DeterministicWallet.KeyPath) = publicKeys.get(internalKeyPath(channelKeyPath, hardened(2)))

  override def delayedPaymentPoint(channelKeyPath: DeterministicWallet.KeyPath) = publicKeys.get(internalKeyPath(channelKeyPath, hardened(3)))

  override def htlcPoint(channelKeyPath: DeterministicWallet.KeyPath) = publicKeys.get(internalKeyPath(channelKeyPath, hardened(4)))

  override def commitmentSecret(channelKeyPath: DeterministicWallet.KeyPath, index: Long) = Generators.perCommitSecret(shaSeed(channelKeyPath), index)

  override def commitmentPoint(channelKeyPath: DeterministicWallet.KeyPath, index: Long) = Generators.perCommitPoint(shaSeed(channelKeyPath), index)

  /**
    *
    * @param tx        input transaction
    * @param publicKey extended public key
    * @param sigHash   the sigHash type used to sign
    * @return a signature generated with the private key that matches the input
    *         extended public key
    */
<<<<<<< HEAD
  def sign(tx: TransactionWithInputInfo, publicKey: ExtendedPublicKey, sigHash: Int): BinaryData = {
=======
  def sign(tx: TransactionWithInputInfo, publicKey: ExtendedPublicKey): ByteVector = {
>>>>>>> b681cfca
    val privateKey = privateKeys.get(publicKey.path)
    Transactions.sign(tx, privateKey.privateKey, sigHash)
  }

  /**
    * This method is used to spend funds send to htlc keys/delayed keys
    *
    * @param tx          input transaction
    * @param publicKey   extended public key
    * @param remotePoint remote point
    * @param sigHash   the sigHash type used to sign
    * @return a signature generated with a private key generated from the input keys's matching
    *         private key and the remote point.
    */
<<<<<<< HEAD
  def sign(tx: TransactionWithInputInfo, publicKey: ExtendedPublicKey, remotePoint: Point, sigHash: Int): BinaryData = {
=======
  def sign(tx: TransactionWithInputInfo, publicKey: ExtendedPublicKey, remotePoint: Point): ByteVector = {
>>>>>>> b681cfca
    val privateKey = privateKeys.get(publicKey.path)
    val currentKey = Generators.derivePrivKey(privateKey.privateKey, remotePoint)
    Transactions.sign(tx, currentKey, sigHash)
  }

  /**
    * Ths method is used to spend revoked transactions, with the corresponding revocation key
    *
    * @param tx           input transaction
    * @param publicKey    extended public key
    * @param remoteSecret remote secret
    * @param sigHash   the sigHash type used to sign
    * @return a signature generated with a private key generated from the input keys's matching
    *         private key and the remote secret.
    */
<<<<<<< HEAD
  def sign(tx: TransactionWithInputInfo, publicKey: ExtendedPublicKey, remoteSecret: Scalar, sigHash: Int): BinaryData = {
=======
  def sign(tx: TransactionWithInputInfo, publicKey: ExtendedPublicKey, remoteSecret: Scalar): ByteVector = {
>>>>>>> b681cfca
    val privateKey = privateKeys.get(publicKey.path)
    val currentKey = Generators.revocationPrivKey(privateKey.privateKey, remoteSecret)
    Transactions.sign(tx, currentKey, sigHash)
  }

  override def signChannelAnnouncement(channelKeyPath: DeterministicWallet.KeyPath, chainHash: ByteVector32, shortChannelId: ShortChannelId, remoteNodeId: PublicKey, remoteFundingKey: PublicKey, features: ByteVector): (ByteVector, ByteVector) = {
    val witness = if (Announcements.isNode1(nodeId, remoteNodeId)) {
      Announcements.channelAnnouncementWitnessEncode(chainHash, shortChannelId, nodeId, remoteNodeId, fundingPublicKey(channelKeyPath).publicKey, remoteFundingKey, features)
    } else {
      Announcements.channelAnnouncementWitnessEncode(chainHash, shortChannelId, remoteNodeId, nodeId, remoteFundingKey, fundingPublicKey(channelKeyPath).publicKey, features)
    }
    val nodeSig = Crypto.encodeSignature(Crypto.sign(witness, nodeKey.privateKey)) :+ 1.toByte
    val bitcoinSig = Crypto.encodeSignature(Crypto.sign(witness, fundingPrivateKey(channelKeyPath).privateKey)) :+ 1.toByte
    (nodeSig, bitcoinSig)
  }
}<|MERGE_RESOLUTION|>--- conflicted
+++ resolved
@@ -102,11 +102,7 @@
     * @return a signature generated with the private key that matches the input
     *         extended public key
     */
-<<<<<<< HEAD
-  def sign(tx: TransactionWithInputInfo, publicKey: ExtendedPublicKey, sigHash: Int): BinaryData = {
-=======
-  def sign(tx: TransactionWithInputInfo, publicKey: ExtendedPublicKey): ByteVector = {
->>>>>>> b681cfca
+  def sign(tx: TransactionWithInputInfo, publicKey: ExtendedPublicKey, sigHash: Int): ByteVector = {
     val privateKey = privateKeys.get(publicKey.path)
     Transactions.sign(tx, privateKey.privateKey, sigHash)
   }
@@ -121,11 +117,7 @@
     * @return a signature generated with a private key generated from the input keys's matching
     *         private key and the remote point.
     */
-<<<<<<< HEAD
-  def sign(tx: TransactionWithInputInfo, publicKey: ExtendedPublicKey, remotePoint: Point, sigHash: Int): BinaryData = {
-=======
-  def sign(tx: TransactionWithInputInfo, publicKey: ExtendedPublicKey, remotePoint: Point): ByteVector = {
->>>>>>> b681cfca
+  def sign(tx: TransactionWithInputInfo, publicKey: ExtendedPublicKey, remotePoint: Point, sigHash: Int): ByteVector = {
     val privateKey = privateKeys.get(publicKey.path)
     val currentKey = Generators.derivePrivKey(privateKey.privateKey, remotePoint)
     Transactions.sign(tx, currentKey, sigHash)
@@ -141,11 +133,7 @@
     * @return a signature generated with a private key generated from the input keys's matching
     *         private key and the remote secret.
     */
-<<<<<<< HEAD
-  def sign(tx: TransactionWithInputInfo, publicKey: ExtendedPublicKey, remoteSecret: Scalar, sigHash: Int): BinaryData = {
-=======
-  def sign(tx: TransactionWithInputInfo, publicKey: ExtendedPublicKey, remoteSecret: Scalar): ByteVector = {
->>>>>>> b681cfca
+  def sign(tx: TransactionWithInputInfo, publicKey: ExtendedPublicKey, remoteSecret: Scalar, sigHash: Int): ByteVector = {
     val privateKey = privateKeys.get(publicKey.path)
     val currentKey = Generators.revocationPrivKey(privateKey.privateKey, remoteSecret)
     Transactions.sign(tx, currentKey, sigHash)

/*
 * Copyright 2018 ACINQ SAS
 *
 * Licensed under the Apache License, Version 2.0 (the "License");
 * you may not use this file except in compliance with the License.
 * You may obtain a copy of the License at
 *
 *     http://www.apache.org/licenses/LICENSE-2.0
 *
 * Unless required by applicable law or agreed to in writing, software
 * distributed under the License is distributed on an "AS IS" BASIS,
 * WITHOUT WARRANTIES OR CONDITIONS OF ANY KIND, either express or implied.
 * See the License for the specific language governing permissions and
 * limitations under the License.
 */

package fr.acinq.eclair.channel

import java.nio.charset.StandardCharsets

import akka.actor.{ActorRef, FSM, OneForOneStrategy, Props, Status, SupervisorStrategy}
import akka.event.Logging.MDC
import akka.pattern.pipe
import fr.acinq.bitcoin.Crypto.{PublicKey, Scalar, sha256}
import fr.acinq.bitcoin._
import fr.acinq.eclair._
import fr.acinq.eclair.blockchain._
import fr.acinq.eclair.channel.Helpers.{Closing, Funding}
import fr.acinq.eclair.crypto.{ShaChain, Sphinx}
import fr.acinq.eclair.io.Peer
import fr.acinq.eclair.payment._
import fr.acinq.eclair.router.Announcements
import fr.acinq.eclair.transactions._
import fr.acinq.eclair.wire.{ChannelReestablish, _}

import scala.compat.Platform
import scala.concurrent.ExecutionContext
import scala.concurrent.duration._
import scala.util.{Failure, Success, Try}


/**
  * Created by PM on 20/08/2015.
  */

object Channel {
  def props(nodeParams: NodeParams, wallet: EclairWallet, remoteNodeId: PublicKey, blockchain: ActorRef, router: ActorRef, relayer: ActorRef, origin_opt: Option[ActorRef]) = Props(new Channel(nodeParams, wallet, remoteNodeId, blockchain, router, relayer, origin_opt))

  // see https://github.com/lightningnetwork/lightning-rfc/blob/master/07-routing-gossip.md#requirements
  val ANNOUNCEMENTS_MINCONF = 6

  // https://github.com/lightningnetwork/lightning-rfc/blob/master/02-peer-protocol.md#requirements
  val MAX_FUNDING_SATOSHIS = 16777216L // = 2^24
  val MAX_ACCEPTED_HTLCS = 483

  // we don't want the counterparty to use a dust limit lower than that, because they wouldn't only hurt themselves we may need them to publish their commit tx in certain cases (backup/restore)
  val MIN_DUSTLIMIT = 546

  // we won't exchange more than this many signatures when negotiating the closing fee
  val MAX_NEGOTIATION_ITERATIONS = 20

  // this is defined in BOLT 11
  val MIN_CLTV_EXPIRY = 9L
  val MAX_CLTV_EXPIRY = 7 * 144L // one week

  // since BOLT 1.1, there is a max value for the refund delay of the main commitment tx
  val MAX_TO_SELF_DELAY = 2016

  // as a fundee, we will wait that much time for the funding tx to confirm (funder will rely on the funding tx being double-spent)
  val FUNDING_TIMEOUT_FUNDEE = 5 days

  val REFRESH_CHANNEL_UPDATE_INTERVAL = 7 days

  case object TickRefreshChannelUpdate

  case class RevocationTimeout(remoteCommitNumber: Long, peer: ActorRef) // we will receive this message when we waited too long for a revocation for that commit number (NB: we explicitely specify the peer to allow for testing)

  sealed trait ChannelError

  case class LocalError(t: Throwable) extends ChannelError

  case class RemoteError(e: Error) extends ChannelError

}

class Channel(val nodeParams: NodeParams, wallet: EclairWallet, remoteNodeId: PublicKey, blockchain: ActorRef, router: ActorRef, relayer: ActorRef, origin_opt: Option[ActorRef] = None)(implicit ec: ExecutionContext = ExecutionContext.Implicits.global) extends FSM[State, Data] with FSMDiagnosticActorLogging[State, Data] {

  import Channel._
  import nodeParams.keyManager

  // we pass these to helpers classes so that they have the logging context
  implicit def implicitLog = log

  val forwarder = context.actorOf(Props(new Forwarder(nodeParams)), "forwarder")

  // this will be used to detect htlc timeouts
  context.system.eventStream.subscribe(self, classOf[CurrentBlockCount])
  // this will be used to make sure the current commitment fee is up-to-date
  context.system.eventStream.subscribe(self, classOf[CurrentFeerates])
  // we need to periodically re-send channel updates, otherwise channel will be considered stale and get pruned by network
  setTimer(TickRefreshChannelUpdate.toString, TickRefreshChannelUpdate, timeout = REFRESH_CHANNEL_UPDATE_INTERVAL, repeat = true)

  /*
          8888888 888b    888 8888888 88888888888
            888   8888b   888   888       888
            888   88888b  888   888       888
            888   888Y88b 888   888       888
            888   888 Y88b888   888       888
            888   888  Y88888   888       888
            888   888   Y8888   888       888
          8888888 888    Y888 8888888     888
   */

  /*
                                                NEW
                              FUNDER                            FUNDEE
                                 |                                |
                                 |          open_channel          |WAIT_FOR_OPEN_CHANNEL
                                 |------------------------------->|
          WAIT_FOR_ACCEPT_CHANNEL|                                |
                                 |         accept_channel         |
                                 |<-------------------------------|
                                 |                                |WAIT_FOR_FUNDING_CREATED
                                 |        funding_created         |
                                 |------------------------------->|
          WAIT_FOR_FUNDING_SIGNED|                                |
                                 |         funding_signed         |
                                 |<-------------------------------|
          WAIT_FOR_FUNDING_LOCKED|                                |WAIT_FOR_FUNDING_LOCKED
                                 | funding_locked  funding_locked |
                                 |---------------  ---------------|
                                 |               \/               |
                                 |               /\               |
                                 |<--------------  -------------->|
                           NORMAL|                                |NORMAL
   */

  startWith(WAIT_FOR_INIT_INTERNAL, Nothing)

  when(WAIT_FOR_INIT_INTERNAL)(handleExceptions {
    case Event(initFunder@INPUT_INIT_FUNDER(temporaryChannelId, fundingSatoshis, pushMsat, initialFeeratePerKw, fundingTxFeeratePerKw, localParams, remote, remoteInit, channelFlags), Nothing) =>
      context.system.eventStream.publish(ChannelCreated(self, context.parent, remoteNodeId, true, temporaryChannelId))
      forwarder ! remote
      val open = OpenChannel(nodeParams.chainHash,
        temporaryChannelId = temporaryChannelId,
        fundingSatoshis = fundingSatoshis,
        pushMsat = pushMsat,
        dustLimitSatoshis = localParams.dustLimitSatoshis,
        maxHtlcValueInFlightMsat = localParams.maxHtlcValueInFlightMsat,
        channelReserveSatoshis = localParams.channelReserveSatoshis,
        htlcMinimumMsat = localParams.htlcMinimumMsat,
        feeratePerKw = initialFeeratePerKw,
        toSelfDelay = localParams.toSelfDelay,
        maxAcceptedHtlcs = localParams.maxAcceptedHtlcs,
        fundingPubkey = keyManager.fundingPublicKey(localParams.channelKeyPath).publicKey,
        revocationBasepoint = keyManager.revocationPoint(localParams.channelKeyPath).publicKey,
        paymentBasepoint = keyManager.paymentPoint(localParams.channelKeyPath).publicKey,
        delayedPaymentBasepoint = keyManager.delayedPaymentPoint(localParams.channelKeyPath).publicKey,
        htlcBasepoint = keyManager.htlcPoint(localParams.channelKeyPath).publicKey,
        firstPerCommitmentPoint = keyManager.commitmentPoint(localParams.channelKeyPath, 0),
        channelFlags = channelFlags)
      goto(WAIT_FOR_ACCEPT_CHANNEL) using DATA_WAIT_FOR_ACCEPT_CHANNEL(initFunder, open) sending open

    case Event(inputFundee@INPUT_INIT_FUNDEE(_, localParams, remote, _), Nothing) if !localParams.isFunder =>
      forwarder ! remote
      goto(WAIT_FOR_OPEN_CHANNEL) using DATA_WAIT_FOR_OPEN_CHANNEL(inputFundee)

    case Event(INPUT_RESTORED(data), _) =>
      log.info(s"restoring channel channelId=${data.channelId}")
      context.system.eventStream.publish(ChannelRestored(self, context.parent, remoteNodeId, data.commitments.localParams.isFunder, data.channelId, data))
      data match {
        //NB: order matters!
        case closing: DATA_CLOSING if Closing.nothingAtStake(closing) =>
          log.info(s"we have nothing at stake, going straight to CLOSED")
          goto(CLOSED) using closing
        case closing: DATA_CLOSING =>
          // we don't put back the WatchSpent if the commitment tx has already been published and the spending tx already reached mindepth
          val commitTxOutpoint = closing.commitments.commitInput.outPoint
          if (closing.localCommitPublished.exists(_.irrevocablySpent.contains(commitTxOutpoint)) ||
            closing.remoteCommitPublished.exists(_.irrevocablySpent.contains(commitTxOutpoint)) ||
            closing.nextRemoteCommitPublished.exists(_.irrevocablySpent.contains(commitTxOutpoint)) ||
            closing.revokedCommitPublished.exists(_.irrevocablySpent.contains(commitTxOutpoint)) ||
            closing.futureRemoteCommitPublished.exists(_.irrevocablySpent.contains(commitTxOutpoint))) {
            log.info(s"funding tx has already been spent and spending tx reached mindepth, no need to put back the watch-spent")
          } else {
            // TODO: should we wait for an acknowledgment from the watcher?
            blockchain ! WatchSpent(self, data.commitments.commitInput.outPoint.txid, data.commitments.commitInput.outPoint.index.toInt, data.commitments.commitInput.txOut.publicKeyScript, BITCOIN_FUNDING_SPENT)
            blockchain ! WatchLost(self, data.commitments.commitInput.outPoint.txid, nodeParams.minDepthBlocks, BITCOIN_FUNDING_LOST)
          }
          closing.mutualClosePublished.map(doPublish(_))
          closing.localCommitPublished.foreach(doPublish(_))
          closing.remoteCommitPublished.foreach(doPublish(_))
          closing.nextRemoteCommitPublished.foreach(doPublish(_))
          closing.revokedCommitPublished.foreach(doPublish(_))
          closing.futureRemoteCommitPublished.foreach(doPublish(_))
          // no need to go OFFLINE, we can directly switch to CLOSING
          goto(CLOSING) using closing

        case normal: DATA_NORMAL =>
          // TODO: should we wait for an acknowledgment from the watcher?
          blockchain ! WatchSpent(self, data.commitments.commitInput.outPoint.txid, data.commitments.commitInput.outPoint.index.toInt, data.commitments.commitInput.txOut.publicKeyScript, BITCOIN_FUNDING_SPENT)
          blockchain ! WatchLost(self, data.commitments.commitInput.outPoint.txid, nodeParams.minDepthBlocks, BITCOIN_FUNDING_LOST)
          context.system.eventStream.publish(ShortChannelIdAssigned(self, normal.channelId, normal.channelUpdate.shortChannelId))
          // we rebuild a channel_update for two reasons:
          // - we want to reload values from configuration
          // - if eclair was previously killed, it might not have had time to publish a channel_update with enable=false
          val channelUpdate = Announcements.makeChannelUpdate(nodeParams.chainHash, nodeParams.privateKey, remoteNodeId, normal.channelUpdate.shortChannelId, nodeParams.expiryDeltaBlocks,
            normal.commitments.remoteParams.htlcMinimumMsat, normal.channelUpdate.feeBaseMsat, normal.channelUpdate.feeProportionalMillionths, normal.commitments.localCommit.spec.totalFunds, enable = false)

          goto(OFFLINE) using normal.copy(channelUpdate = channelUpdate)

        case funding: DATA_WAIT_FOR_FUNDING_CONFIRMED =>
          // TODO: should we wait for an acknowledgment from the watcher?
          blockchain ! WatchSpent(self, data.commitments.commitInput.outPoint.txid, data.commitments.commitInput.outPoint.index.toInt, data.commitments.commitInput.txOut.publicKeyScript, BITCOIN_FUNDING_SPENT)
          blockchain ! WatchLost(self, data.commitments.commitInput.outPoint.txid, nodeParams.minDepthBlocks, BITCOIN_FUNDING_LOST)
          if (funding.commitments.localParams.isFunder) { // FUNDER
            funding.fundingTx match {
              case Some(fundingTx) =>
                log.debug(s"checking status of funding tx txid=${fundingTx.txid}")
                wallet.doubleSpent(fundingTx).onComplete {
                  case Success(true) =>
                    log.warning(s"funding tx has been double spent! cancelling channel fundingTxid=${fundingTx.txid} fundingTx=$fundingTx")
                    self ! BITCOIN_FUNDING_PUBLISH_FAILED
                  case Success(false) => ()
                  case Failure(t) => log.error(t, s"error while testing status of funding tx fundingTxid=${fundingTx.txid}: ")
                }
              case _ => ()
            }
          } else { // FUNDEE
            // this is a bit tricky: let's say we shut down eclair right after someone opened a channel to us, and didn't start it up before a very long time
            // we don't want the timeout to expire right away, because the watcher could be syncing or be busy, and may only notice the funding tx after some time
            // so we always give us 10 minutes before doing anything
            val delay = Funding.computeFundingTimeout(Platform.currentTime / 1000, funding.waitingSince, delay = FUNDING_TIMEOUT_FUNDEE, minDelay = 10 minutes)
            context.system.scheduler.scheduleOnce(delay, self, BITCOIN_FUNDING_TIMEOUT)
          }
          goto(OFFLINE) using data

        case _ =>
          // TODO: should we wait for an acknowledgment from the watcher?
          blockchain ! WatchSpent(self, data.commitments.commitInput.outPoint.txid, data.commitments.commitInput.outPoint.index.toInt, data.commitments.commitInput.txOut.publicKeyScript, BITCOIN_FUNDING_SPENT)
          blockchain ! WatchLost(self, data.commitments.commitInput.outPoint.txid, nodeParams.minDepthBlocks, BITCOIN_FUNDING_LOST)
          goto(OFFLINE) using data
      }

    case Event(CMD_CLOSE(_), _) => goto(CLOSED) replying "ok"
  })

  when(WAIT_FOR_OPEN_CHANNEL)(handleExceptions {
    case Event(open: OpenChannel, d@DATA_WAIT_FOR_OPEN_CHANNEL(INPUT_INIT_FUNDEE(_, localParams, _, remoteInit))) =>
      Try(Helpers.validateParamsFundee(nodeParams, open)) match {
        case Failure(t) => handleLocalError(t, d, Some(open))
        case Success(_) =>
          context.system.eventStream.publish(ChannelCreated(self, context.parent, remoteNodeId, false, open.temporaryChannelId))
          // TODO: maybe also check uniqueness of temporary channel id
          val minimumDepth = nodeParams.minDepthBlocks
          val accept = AcceptChannel(temporaryChannelId = open.temporaryChannelId,
            dustLimitSatoshis = localParams.dustLimitSatoshis,
            maxHtlcValueInFlightMsat = localParams.maxHtlcValueInFlightMsat,
            channelReserveSatoshis = localParams.channelReserveSatoshis,
            minimumDepth = minimumDepth,
            htlcMinimumMsat = localParams.htlcMinimumMsat,
            toSelfDelay = localParams.toSelfDelay,
            maxAcceptedHtlcs = localParams.maxAcceptedHtlcs,
            fundingPubkey = keyManager.fundingPublicKey(localParams.channelKeyPath).publicKey,
            revocationBasepoint = keyManager.revocationPoint(localParams.channelKeyPath).publicKey,
            paymentBasepoint = keyManager.paymentPoint(localParams.channelKeyPath).publicKey,
            delayedPaymentBasepoint = keyManager.delayedPaymentPoint(localParams.channelKeyPath).publicKey,
            htlcBasepoint = keyManager.htlcPoint(localParams.channelKeyPath).publicKey,
            firstPerCommitmentPoint = keyManager.commitmentPoint(localParams.channelKeyPath, 0))
          val remoteParams = RemoteParams(
            nodeId = remoteNodeId,
            dustLimitSatoshis = open.dustLimitSatoshis,
            maxHtlcValueInFlightMsat = open.maxHtlcValueInFlightMsat,
            channelReserveSatoshis = open.channelReserveSatoshis, // remote requires local to keep this much satoshis as direct payment
            htlcMinimumMsat = open.htlcMinimumMsat,
            toSelfDelay = open.toSelfDelay,
            maxAcceptedHtlcs = open.maxAcceptedHtlcs,
            fundingPubKey = open.fundingPubkey,
            revocationBasepoint = open.revocationBasepoint,
            paymentBasepoint = open.paymentBasepoint,
            delayedPaymentBasepoint = open.delayedPaymentBasepoint,
            htlcBasepoint = open.htlcBasepoint,
            globalFeatures = remoteInit.globalFeatures,
            localFeatures = remoteInit.localFeatures)
          log.debug(s"remote params: $remoteParams")
          goto(WAIT_FOR_FUNDING_CREATED) using DATA_WAIT_FOR_FUNDING_CREATED(open.temporaryChannelId, localParams, remoteParams, open.fundingSatoshis, open.pushMsat, open.feeratePerKw, open.firstPerCommitmentPoint, open.channelFlags, accept) sending accept
      }

    case Event(CMD_CLOSE(_), _) => goto(CLOSED) replying "ok"

    case Event(e: Error, d: DATA_WAIT_FOR_OPEN_CHANNEL) => handleRemoteError(e, d)

    case Event(INPUT_DISCONNECTED, _) => goto(CLOSED)
  })

  when(WAIT_FOR_ACCEPT_CHANNEL)(handleExceptions {
    case Event(accept: AcceptChannel, d@DATA_WAIT_FOR_ACCEPT_CHANNEL(INPUT_INIT_FUNDER(temporaryChannelId, fundingSatoshis, pushMsat, initialFeeratePerKw, fundingTxFeeratePerKw, localParams, _, remoteInit, _), open)) =>
      Try(Helpers.validateParamsFunder(nodeParams, open, accept)) match {
        case Failure(t) => handleLocalError(t, d, Some(accept))
        case _ =>
          // TODO: check equality of temporaryChannelId? or should be done upstream
          val remoteParams = RemoteParams(
            nodeId = remoteNodeId,
            dustLimitSatoshis = accept.dustLimitSatoshis,
            maxHtlcValueInFlightMsat = accept.maxHtlcValueInFlightMsat,
            channelReserveSatoshis = accept.channelReserveSatoshis, // remote requires local to keep this much satoshis as direct payment
            htlcMinimumMsat = accept.htlcMinimumMsat,
            toSelfDelay = accept.toSelfDelay,
            maxAcceptedHtlcs = accept.maxAcceptedHtlcs,
            fundingPubKey = accept.fundingPubkey,
            revocationBasepoint = accept.revocationBasepoint,
            paymentBasepoint = accept.paymentBasepoint,
            delayedPaymentBasepoint = accept.delayedPaymentBasepoint,
            htlcBasepoint = accept.htlcBasepoint,
            globalFeatures = remoteInit.globalFeatures,
            localFeatures = remoteInit.localFeatures)
          log.debug(s"remote params: $remoteParams")
          val localFundingPubkey = keyManager.fundingPublicKey(localParams.channelKeyPath).publicKey
          val fundingPubkeyScript = Script.write(Script.pay2wsh(Scripts.multiSig2of2(localFundingPubkey, remoteParams.fundingPubKey)))
          wallet.makeFundingTx(fundingPubkeyScript, Satoshi(fundingSatoshis), fundingTxFeeratePerKw).pipeTo(self)
          goto(WAIT_FOR_FUNDING_INTERNAL) using DATA_WAIT_FOR_FUNDING_INTERNAL(temporaryChannelId, localParams, remoteParams, fundingSatoshis, pushMsat, initialFeeratePerKw, accept.firstPerCommitmentPoint, open)
      }

    case Event(CMD_CLOSE(_), _) =>
      replyToUser(Right("closed"))
      goto(CLOSED) replying "ok"

    case Event(e: Error, d: DATA_WAIT_FOR_ACCEPT_CHANNEL) =>
      replyToUser(Left(RemoteError(e)))
      handleRemoteError(e, d)

    case Event(INPUT_DISCONNECTED, _) =>
      replyToUser(Left(LocalError(new RuntimeException("disconnected"))))
      goto(CLOSED)
  })

  when(WAIT_FOR_FUNDING_INTERNAL)(handleExceptions {
    case Event(MakeFundingTxResponse(fundingTx, fundingTxOutputIndex, fundingTxFee), DATA_WAIT_FOR_FUNDING_INTERNAL(temporaryChannelId, localParams, remoteParams, fundingSatoshis, pushMsat, initialFeeratePerKw, remoteFirstPerCommitmentPoint, open)) =>
      // let's create the first commitment tx that spends the yet uncommitted funding tx
      val (localSpec, localCommitTx, remoteSpec, remoteCommitTx) = Funding.makeFirstCommitTxs(keyManager, temporaryChannelId, localParams, remoteParams, fundingSatoshis, pushMsat, initialFeeratePerKw, fundingTx.hash, fundingTxOutputIndex, remoteFirstPerCommitmentPoint, nodeParams.maxFeerateMismatch)
      require(fundingTx.txOut(fundingTxOutputIndex).publicKeyScript == localCommitTx.input.txOut.publicKeyScript, s"pubkey script mismatch!")
      val localSigOfRemoteTx = keyManager.sign(remoteCommitTx, keyManager.fundingPublicKey(localParams.channelKeyPath), SIGHASH_ALL)
      // signature of their initial commitment tx that pays remote pushMsat
      val fundingCreated = FundingCreated(
        temporaryChannelId = temporaryChannelId,
        fundingTxid = fundingTx.hash,
        fundingOutputIndex = fundingTxOutputIndex,
        signature = localSigOfRemoteTx
      )
      val channelId = toLongId(fundingTx.hash, fundingTxOutputIndex)
      context.parent ! ChannelIdAssigned(self, remoteNodeId, temporaryChannelId, channelId) // we notify the peer asap so it knows how to route messages
      context.system.eventStream.publish(ChannelIdAssigned(self, remoteNodeId, temporaryChannelId, channelId))
      // NB: we don't send a ChannelSignatureSent for the first commit
      goto(WAIT_FOR_FUNDING_SIGNED) using DATA_WAIT_FOR_FUNDING_SIGNED(channelId, localParams, remoteParams, fundingTx, fundingTxFee, localSpec, localCommitTx, RemoteCommit(0, remoteSpec, remoteCommitTx.tx.txid, remoteFirstPerCommitmentPoint), open.channelFlags, fundingCreated) sending fundingCreated

    case Event(Status.Failure(t), d: DATA_WAIT_FOR_FUNDING_INTERNAL) =>
      log.error(t, s"wallet returned error: ")
      replyToUser(Left(LocalError(t)))
      handleLocalError(ChannelFundingError(d.temporaryChannelId), d, None) // we use a generic exception and don't send the internal error to the peer

    case Event(CMD_CLOSE(_), _) =>
      replyToUser(Right("closed"))
      goto(CLOSED) replying "ok"

    case Event(e: Error, d: DATA_WAIT_FOR_FUNDING_INTERNAL) =>
      replyToUser(Left(RemoteError(e)))
      handleRemoteError(e, d)

    case Event(INPUT_DISCONNECTED, _) =>
      replyToUser(Left(LocalError(new RuntimeException("disconnected"))))
      goto(CLOSED)
  })

  when(WAIT_FOR_FUNDING_CREATED)(handleExceptions {
    case Event(FundingCreated(_, fundingTxHash, fundingTxOutputIndex, remoteSig), d@DATA_WAIT_FOR_FUNDING_CREATED(temporaryChannelId, localParams, remoteParams, fundingSatoshis, pushMsat, initialFeeratePerKw, remoteFirstPerCommitmentPoint, channelFlags, _)) =>
      // they fund the channel with their funding tx, so the money is theirs (but we are paid pushMsat)
      val (localSpec, localCommitTx, remoteSpec, remoteCommitTx) = Funding.makeFirstCommitTxs(keyManager, temporaryChannelId, localParams, remoteParams, fundingSatoshis: Long, pushMsat, initialFeeratePerKw, fundingTxHash, fundingTxOutputIndex, remoteFirstPerCommitmentPoint, nodeParams.maxFeerateMismatch)

      // check remote signature validity
      val localSigOfLocalTx = keyManager.sign(localCommitTx, keyManager.fundingPublicKey(localParams.channelKeyPath), SIGHASH_ALL)
      val signedLocalCommitTx = Transactions.addSigs(localCommitTx, keyManager.fundingPublicKey(localParams.channelKeyPath).publicKey, remoteParams.fundingPubKey, localSigOfLocalTx, remoteSig)
      Transactions.checkSpendable(signedLocalCommitTx) match {
        case Failure(cause) => handleLocalError(InvalidCommitmentSignature(temporaryChannelId, signedLocalCommitTx.tx), d, None)
        case Success(_) =>
          val localSigOfRemoteTx = keyManager.sign(remoteCommitTx, keyManager.fundingPublicKey(localParams.channelKeyPath), SIGHASH_ALL)
          val channelId = toLongId(fundingTxHash, fundingTxOutputIndex)
          // watch the funding tx transaction
          val commitInput = localCommitTx.input
          val fundingSigned = FundingSigned(
            channelId = channelId,
            signature = localSigOfRemoteTx
          )

          val commitmentVersion = Helpers.canUseSimplifiedCommitment(localParams, remoteParams) match {
            case true => VersionSimplifiedCommitment
            case false => VersionCommitmentV1
          }

          val commitments = Commitments(localParams, remoteParams, channelFlags,
            LocalCommit(0, localSpec, PublishableTxs(signedLocalCommitTx, Nil)), RemoteCommit(0, remoteSpec, remoteCommitTx.tx.txid, remoteFirstPerCommitmentPoint),
            LocalChanges(Nil, Nil, Nil), RemoteChanges(Nil, Nil, Nil),
            localNextHtlcId = 0L, remoteNextHtlcId = 0L,
            originChannels = Map.empty,
            remoteNextCommitInfo = Right(randomKey.publicKey), // we will receive their next per-commitment point in the next message, so we temporarily put a random byte array,
            commitInput, ShaChain.init, channelId = channelId, version = commitmentVersion)

          context.parent ! ChannelIdAssigned(self, remoteNodeId, temporaryChannelId, channelId) // we notify the peer asap so it knows how to route messages
          context.system.eventStream.publish(ChannelIdAssigned(self, remoteNodeId, temporaryChannelId, channelId))
          context.system.eventStream.publish(ChannelSignatureReceived(self, commitments))
          // NB: we don't send a ChannelSignatureSent for the first commit
          log.info(s"waiting for them to publish the funding tx for channelId=$channelId fundingTxid=${commitInput.outPoint.txid}")
          blockchain ! WatchSpent(self, commitInput.outPoint.txid, commitInput.outPoint.index.toInt, commitments.commitInput.txOut.publicKeyScript, BITCOIN_FUNDING_SPENT) // TODO: should we wait for an acknowledgment from the watcher?
          blockchain ! WatchConfirmed(self, commitInput.outPoint.txid, commitments.commitInput.txOut.publicKeyScript, nodeParams.minDepthBlocks, BITCOIN_FUNDING_DEPTHOK)
          val now = Platform.currentTime / 1000
          context.system.scheduler.scheduleOnce(FUNDING_TIMEOUT_FUNDEE, self, BITCOIN_FUNDING_TIMEOUT)
          goto(WAIT_FOR_FUNDING_CONFIRMED) using store(DATA_WAIT_FOR_FUNDING_CONFIRMED(commitments, None, now, None, Right(fundingSigned))) sending fundingSigned
      }

    case Event(CMD_CLOSE(_), _) => goto(CLOSED) replying "ok"

    case Event(e: Error, d: DATA_WAIT_FOR_FUNDING_CREATED) => handleRemoteError(e, d)

    case Event(INPUT_DISCONNECTED, _) => goto(CLOSED)
  })

  when(WAIT_FOR_FUNDING_SIGNED)(handleExceptions {
    case Event(msg@FundingSigned(_, remoteSig), d@DATA_WAIT_FOR_FUNDING_SIGNED(channelId, localParams, remoteParams, fundingTx, fundingTxFee, localSpec, localCommitTx, remoteCommit, channelFlags, fundingCreated)) =>
      // we make sure that their sig checks out and that our first commit tx is spendable
      val localSigOfLocalTx = keyManager.sign(localCommitTx, keyManager.fundingPublicKey(localParams.channelKeyPath), SIGHASH_ALL)
      val signedLocalCommitTx = Transactions.addSigs(localCommitTx, keyManager.fundingPublicKey(localParams.channelKeyPath).publicKey, remoteParams.fundingPubKey, localSigOfLocalTx, remoteSig)
      Transactions.checkSpendable(signedLocalCommitTx) match {
        case Failure(cause) =>
          // we rollback the funding tx, it will never be published
          wallet.rollback(fundingTx)
          replyToUser(Left(LocalError(cause)))
          handleLocalError(InvalidCommitmentSignature(channelId, signedLocalCommitTx.tx), d, Some(msg))
        case Success(_) =>
          val commitInput = localCommitTx.input
          val commitmentVersion = Helpers.canUseSimplifiedCommitment(localParams, remoteParams) match {
            case true => VersionSimplifiedCommitment
            case false => VersionCommitmentV1
          }

          val commitments = Commitments(localParams, remoteParams, channelFlags,
            LocalCommit(0, localSpec, PublishableTxs(signedLocalCommitTx, Nil)), remoteCommit,
            LocalChanges(Nil, Nil, Nil), RemoteChanges(Nil, Nil, Nil),
            localNextHtlcId = 0L, remoteNextHtlcId = 0L,
            originChannels = Map.empty,
            remoteNextCommitInfo = Right(randomKey.publicKey), // we will receive their next per-commitment point in the next message, so we temporarily put a random byte array
<<<<<<< HEAD
            commitInput, ShaChain.init, channelId = channelId, version = commitmentVersion)

=======
            commitInput, ShaChain.init, channelId = channelId)
          val now = Platform.currentTime / 1000
>>>>>>> b681cfca
          context.system.eventStream.publish(ChannelSignatureReceived(self, commitments))
          log.info(s"publishing funding tx for channelId=$channelId fundingTxid=${commitInput.outPoint.txid}")
          // we do this to make sure that the channel state has been written to disk when we publish the funding tx
          val nextState = store(DATA_WAIT_FOR_FUNDING_CONFIRMED(commitments, Some(fundingTx), now, None, Left(fundingCreated)))
          blockchain ! WatchSpent(self, commitments.commitInput.outPoint.txid, commitments.commitInput.outPoint.index.toInt, commitments.commitInput.txOut.publicKeyScript, BITCOIN_FUNDING_SPENT) // TODO: should we wait for an acknowledgment from the watcher?
          blockchain ! WatchConfirmed(self, commitments.commitInput.outPoint.txid, commitments.commitInput.txOut.publicKeyScript, nodeParams.minDepthBlocks, BITCOIN_FUNDING_DEPTHOK)
          log.info(s"committing txid=${fundingTx.txid}")
          wallet.commit(fundingTx).onComplete {
            case Success(true) =>
              // NB: funding tx isn't confirmed at this point, so technically we didn't really pay the network fee yet, so this is a (fair) approximation
              feePaid(fundingTxFee, fundingTx, "funding", commitments.channelId)
              replyToUser(Right(s"created channel $channelId"))
            case Success(false) =>
              replyToUser(Left(LocalError(new RuntimeException("couldn't publish funding tx"))))
              self ! BITCOIN_FUNDING_PUBLISH_FAILED // fail-fast: this should be returned only when we are really sure the tx has *not* been published
            case Failure(t) =>
              replyToUser(Left(LocalError(t)))
              log.error(t, s"error while committing funding tx: ") // tx may still have been published, can't fail-fast
          }
          goto(WAIT_FOR_FUNDING_CONFIRMED) using nextState
      }

    case Event(CMD_CLOSE(_) | CMD_FORCECLOSE, d: DATA_WAIT_FOR_FUNDING_SIGNED) =>
      // we rollback the funding tx, it will never be published
      wallet.rollback(d.fundingTx)
      replyToUser(Right("closed"))
      goto(CLOSED) replying "ok"

    case Event(e: Error, d: DATA_WAIT_FOR_FUNDING_SIGNED) =>
      // we rollback the funding tx, it will never be published
      wallet.rollback(d.fundingTx)
      replyToUser(Left(RemoteError(e)))
      handleRemoteError(e, d)
  })

  when(WAIT_FOR_FUNDING_CONFIRMED)(handleExceptions {
    case Event(msg: FundingLocked, d: DATA_WAIT_FOR_FUNDING_CONFIRMED) =>
      log.info(s"received their FundingLocked, deferring message")
      stay using d.copy(deferred = Some(msg)) // no need to store, they will re-send if we get disconnected

    case Event(WatchEventConfirmed(BITCOIN_FUNDING_DEPTHOK, blockHeight, txIndex), DATA_WAIT_FOR_FUNDING_CONFIRMED(commitments, _, _, deferred, _)) =>
      log.info(s"channelId=${commitments.channelId} was confirmed at blockHeight=$blockHeight txIndex=$txIndex")
      blockchain ! WatchLost(self, commitments.commitInput.outPoint.txid, nodeParams.minDepthBlocks, BITCOIN_FUNDING_LOST)
      val nextPerCommitmentPoint = keyManager.commitmentPoint(commitments.localParams.channelKeyPath, 1)
      val fundingLocked = FundingLocked(commitments.channelId, nextPerCommitmentPoint)
      deferred.map(self ! _)
      // this is the temporary channel id that we will use in our channel_update message, the goal is to be able to use our channel
      // as soon as it reaches NORMAL state, and before it is announced on the network
      // (this id might be updated when the funding tx gets deeply buried, if there was a reorg in the meantime)
      val shortChannelId = ShortChannelId(blockHeight, txIndex, commitments.commitInput.outPoint.index.toInt)
      goto(WAIT_FOR_FUNDING_LOCKED) using store(DATA_WAIT_FOR_FUNDING_LOCKED(commitments, shortChannelId, fundingLocked)) sending fundingLocked

    case Event(remoteAnnSigs: AnnouncementSignatures, d: DATA_WAIT_FOR_FUNDING_CONFIRMED) if d.commitments.announceChannel =>
      log.debug(s"received remote announcement signatures, delaying")
      // we may receive their announcement sigs before our watcher notifies us that the channel has reached min_conf (especially during testing when blocks are generated in bulk)
      // note: no need to persist their message, in case of disconnection they will resend it
      context.system.scheduler.scheduleOnce(2 seconds, self, remoteAnnSigs)
      stay

    case Event(BITCOIN_FUNDING_PUBLISH_FAILED, d: DATA_WAIT_FOR_FUNDING_CONFIRMED) => handleFundingPublishFailed(d)

    case Event(BITCOIN_FUNDING_TIMEOUT, d: DATA_WAIT_FOR_FUNDING_CONFIRMED) => handleFundingTimeout(d)

    case Event(WatchEventSpent(BITCOIN_FUNDING_SPENT, tx), d: DATA_WAIT_FOR_FUNDING_CONFIRMED) if tx.txid == d.commitments.remoteCommit.txid => handleRemoteSpentCurrent(tx, d)

    case Event(WatchEventSpent(BITCOIN_FUNDING_SPENT, tx), d: DATA_WAIT_FOR_FUNDING_CONFIRMED) => handleInformationLeak(tx, d)

    case Event(e: Error, d: DATA_WAIT_FOR_FUNDING_CONFIRMED) => handleRemoteError(e, d)
  })

  when(WAIT_FOR_FUNDING_LOCKED)(handleExceptions {
    case Event(FundingLocked(_, nextPerCommitmentPoint), d@DATA_WAIT_FOR_FUNDING_LOCKED(commitments, shortChannelId, _)) =>
      // used to get the final shortChannelId, used in announcements (if minDepth >= ANNOUNCEMENTS_MINCONF this event will fire instantly)
      blockchain ! WatchConfirmed(self, commitments.commitInput.outPoint.txid, commitments.commitInput.txOut.publicKeyScript, ANNOUNCEMENTS_MINCONF, BITCOIN_FUNDING_DEEPLYBURIED)
      context.system.eventStream.publish(ShortChannelIdAssigned(self, commitments.channelId, shortChannelId))
      // we create a channel_update early so that we can use it to send payments through this channel, but it won't be propagated to other nodes since the channel is not yet announced
      val initialChannelUpdate = Announcements.makeChannelUpdate(nodeParams.chainHash, nodeParams.privateKey, remoteNodeId, shortChannelId, nodeParams.expiryDeltaBlocks, d.commitments.remoteParams.htlcMinimumMsat, nodeParams.feeBaseMsat, nodeParams.feeProportionalMillionth, commitments.localCommit.spec.totalFunds, enable = Helpers.aboveReserve(d.commitments))
      goto(NORMAL) using store(DATA_NORMAL(commitments.copy(remoteNextCommitInfo = Right(nextPerCommitmentPoint)), shortChannelId, buried = false, None, initialChannelUpdate, None, None))

    case Event(remoteAnnSigs: AnnouncementSignatures, d: DATA_WAIT_FOR_FUNDING_LOCKED) if d.commitments.announceChannel =>
      log.debug(s"received remote announcement signatures, delaying")
      // we may receive their announcement sigs before our watcher notifies us that the channel has reached min_conf (especially during testing when blocks are generated in bulk)
      // note: no need to persist their message, in case of disconnection they will resend it
      context.system.scheduler.scheduleOnce(2 seconds, self, remoteAnnSigs)
      stay

    case Event(WatchEventSpent(BITCOIN_FUNDING_SPENT, tx), d: DATA_WAIT_FOR_FUNDING_LOCKED) if tx.txid == d.commitments.remoteCommit.txid => handleRemoteSpentCurrent(tx, d)

    case Event(WatchEventSpent(BITCOIN_FUNDING_SPENT, tx), d: DATA_WAIT_FOR_FUNDING_LOCKED) => handleInformationLeak(tx, d)

    case Event(e: Error, d: DATA_WAIT_FOR_FUNDING_LOCKED) => handleRemoteError(e, d)
  })

  /*
          888b     d888        d8888 8888888 888b    888      888      .d88888b.   .d88888b.  8888888b.
          8888b   d8888       d88888   888   8888b   888      888     d88P" "Y88b d88P" "Y88b 888   Y88b
          88888b.d88888      d88P888   888   88888b  888      888     888     888 888     888 888    888
          888Y88888P888     d88P 888   888   888Y88b 888      888     888     888 888     888 888   d88P
          888 Y888P 888    d88P  888   888   888 Y88b888      888     888     888 888     888 8888888P"
          888  Y8P  888   d88P   888   888   888  Y88888      888     888     888 888     888 888
          888   "   888  d8888888888   888   888   Y8888      888     Y88b. .d88P Y88b. .d88P 888
          888       888 d88P     888 8888888 888    Y888      88888888 "Y88888P"   "Y88888P"  888
   */

  when(NORMAL)(handleExceptions {
    case Event(c: CMD_ADD_HTLC, d: DATA_NORMAL) if d.localShutdown.isDefined || d.remoteShutdown.isDefined =>
      // note: spec would allow us to keep sending new htlcs after having received their shutdown (and not sent ours)
      // but we want to converge as fast as possible and they would probably not route them anyway
      val error = NoMoreHtlcsClosingInProgress(d.channelId)
      handleCommandError(AddHtlcFailed(d.channelId, c.paymentHash, error, origin(c), Some(d.channelUpdate), Some(c)), c)

    case Event(c: CMD_ADD_HTLC, d: DATA_NORMAL) =>
      Try(Commitments.sendAdd(d.commitments, c, origin(c))) match {
        case Success(Right((commitments1, add))) =>
          if (c.commit) self ! CMD_SIGN
          handleCommandSuccess(sender, d.copy(commitments = commitments1)) sending add
        case Success(Left(error)) => handleCommandError(AddHtlcFailed(d.channelId, c.paymentHash, error, origin(c), Some(d.channelUpdate), Some(c)), c)
        case Failure(cause) => handleCommandError(AddHtlcFailed(d.channelId, c.paymentHash, cause, origin(c), Some(d.channelUpdate), Some(c)), c)
      }

    case Event(add: UpdateAddHtlc, d: DATA_NORMAL) =>
      Try(Commitments.receiveAdd(d.commitments, add)) match {
        case Success(commitments1) => stay using d.copy(commitments = commitments1)
        case Failure(cause) => handleLocalError(cause, d, Some(add))
      }

    case Event(c: CMD_FULFILL_HTLC, d: DATA_NORMAL) =>
      Try(Commitments.sendFulfill(d.commitments, c)) match {
        case Success((commitments1, fulfill)) =>
          if (c.commit) self ! CMD_SIGN
          handleCommandSuccess(sender, d.copy(commitments = commitments1)) sending fulfill
        case Failure(cause) => handleCommandError(cause, c)
      }

    case Event(fulfill: UpdateFulfillHtlc, d: DATA_NORMAL) =>
      Try(Commitments.receiveFulfill(d.commitments, fulfill)) match {
        case Success(Right((commitments1, origin, htlc))) =>
          // we forward preimages as soon as possible to the upstream channel because it allows us to pull funds
          relayer ! ForwardFulfill(fulfill, origin, htlc)
          stay using d.copy(commitments = commitments1)
        case Success(Left(_)) => stay
        case Failure(cause) => handleLocalError(cause, d, Some(fulfill))
      }

    case Event(c: CMD_FAIL_HTLC, d: DATA_NORMAL) =>
      Try(Commitments.sendFail(d.commitments, c, nodeParams.privateKey)) match {
        case Success((commitments1, fail)) =>
          if (c.commit) self ! CMD_SIGN
          handleCommandSuccess(sender, d.copy(commitments = commitments1)) sending fail
        case Failure(cause) => handleCommandError(cause, c)
      }

    case Event(c: CMD_FAIL_MALFORMED_HTLC, d: DATA_NORMAL) =>
      Try(Commitments.sendFailMalformed(d.commitments, c)) match {
        case Success((commitments1, fail)) =>
          if (c.commit) self ! CMD_SIGN
          handleCommandSuccess(sender, d.copy(commitments = commitments1)) sending fail
        case Failure(cause) => handleCommandError(cause, c)
      }

    case Event(fail: UpdateFailHtlc, d: DATA_NORMAL) =>
      Try(Commitments.receiveFail(d.commitments, fail)) match {
        case Success(Right((commitments1, _, _))) =>
          stay using d.copy(commitments = commitments1)
        case Success(Left(_)) => stay
        case Failure(cause) => handleLocalError(cause, d, Some(fail))
      }

    case Event(fail: UpdateFailMalformedHtlc, d: DATA_NORMAL) =>
      Try(Commitments.receiveFailMalformed(d.commitments, fail)) match {
        case Success(Right((commitments1, _, _))) =>
          stay using d.copy(commitments = commitments1)
        case Success(Left(_)) => stay
        case Failure(cause) => handleLocalError(cause, d, Some(fail))
      }

    case Event(c: CMD_UPDATE_FEE, d: DATA_NORMAL) =>
      Try(Commitments.sendFee(d.commitments, c)) match {
        case Success((commitments1, fee)) =>
          if (c.commit) self ! CMD_SIGN
          handleCommandSuccess(sender, d.copy(commitments = commitments1)) sending fee
        case Failure(cause) => handleCommandError(cause, c)
      }

    case Event(fee: UpdateFee, d: DATA_NORMAL) =>
      Try(Commitments.receiveFee(d.commitments, fee, nodeParams.maxFeerateMismatch)) match {
        case Success(commitments1) => stay using d.copy(commitments = commitments1)
        case Failure(cause) => handleLocalError(cause, d, Some(fee))
      }

    case Event(c@CMD_SIGN, d: DATA_NORMAL) =>
      d.commitments.remoteNextCommitInfo match {
        case _ if !Commitments.localHasChanges(d.commitments) =>
          log.debug("ignoring CMD_SIGN (nothing to sign)")
          stay
        case Right(_) =>
          Try(Commitments.sendCommit(d.commitments, keyManager)) match {
            case Success((commitments1, commit)) =>
              log.debug(s"sending a new sig, spec:\n${Commitments.specs2String(commitments1)}")
              commitments1.localChanges.signed.collect {
                case u: UpdateFulfillHtlc => relayer ! CommandBuffer.CommandAck(u.channelId, u.id)
                case u: UpdateFailHtlc => relayer ! CommandBuffer.CommandAck(u.channelId, u.id)
                case u: UpdateFailMalformedHtlc => relayer ! CommandBuffer.CommandAck(u.channelId, u.id)
              }
              val nextRemoteCommit = commitments1.remoteNextCommitInfo.left.get.nextRemoteCommit
              val nextCommitNumber = nextRemoteCommit.index
              // we persist htlc data in order to be able to claim htlc outputs in case a revoked tx is published by our
              // counterparty, so only htlcs above remote's dust_limit matter
              val trimmedHtlcs = Transactions.trimOfferedHtlcs(Satoshi(d.commitments.remoteParams.dustLimitSatoshis), nextRemoteCommit.spec, d.commitments.version) ++ Transactions.trimReceivedHtlcs(Satoshi(d.commitments.remoteParams.dustLimitSatoshis), nextRemoteCommit.spec, d.commitments.version)
              trimmedHtlcs collect {
                case DirectedHtlc(_, u) =>
                  log.info(s"adding paymentHash=${u.paymentHash} cltvExpiry=${u.cltvExpiry} to htlcs db for commitNumber=$nextCommitNumber")
                  nodeParams.channelsDb.addOrUpdateHtlcInfo(d.channelId, nextCommitNumber, u.paymentHash, u.cltvExpiry)
              }
              if (!Helpers.aboveReserve(d.commitments) && Helpers.aboveReserve(commitments1)) {
                // we just went above reserve (can't go below), let's refresh our channel_update to enable/disable it accordingly
                log.info(s"updating channel_update aboveReserve=${Helpers.aboveReserve(commitments1)}")
                self ! TickRefreshChannelUpdate
              }
              context.system.eventStream.publish(ChannelSignatureSent(self, commitments1))
              if (nextRemoteCommit.spec.toRemoteMsat != d.commitments.remoteCommit.spec.toRemoteMsat) {
                // we send this event only when our balance changes (note that remoteCommit.toRemote == toLocal)
                context.system.eventStream.publish(AvailableBalanceChanged(self, d.channelId, d.shortChannelId, nextRemoteCommit.spec.toRemoteMsat, commitments1))
              }
              // we expect a quick response from our peer
              setTimer(RevocationTimeout.toString, RevocationTimeout(commitments1.remoteCommit.index, peer = context.parent), timeout = nodeParams.revocationTimeout, repeat = false)
              handleCommandSuccess(sender, store(d.copy(commitments = commitments1))) sending commit
            case Failure(cause) => handleCommandError(cause, c)
          }
        case Left(waitForRevocation) =>
          log.debug(s"already in the process of signing, will sign again as soon as possible")
          val commitments1 = d.commitments.copy(remoteNextCommitInfo = Left(waitForRevocation.copy(reSignAsap = true)))
          stay using d.copy(commitments = commitments1)
      }

    case Event(commit: CommitSig, d: DATA_NORMAL) =>
      Try(Commitments.receiveCommit(d.commitments, commit, keyManager)) match {
        case Success((commitments1, revocation)) =>
          log.debug(s"received a new sig, spec:\n${Commitments.specs2String(commitments1)}")
          if (Commitments.localHasChanges(commitments1)) {
            // if we have newly acknowledged changes let's sign them
            self ! CMD_SIGN
          }
          context.system.eventStream.publish(ChannelSignatureReceived(self, commitments1))
          stay using store(d.copy(commitments = commitments1)) sending revocation
        case Failure(cause) => handleLocalError(cause, d, Some(commit))
      }

    case Event(revocation: RevokeAndAck, d: DATA_NORMAL) =>
      // we received a revocation because we sent a signature
      // => all our changes have been acked
      Try(Commitments.receiveRevocation(d.commitments, revocation)) match {
        case Success((commitments1, forwards)) =>
          cancelTimer(RevocationTimeout.toString)
          log.debug(s"received a new rev, spec:\n${Commitments.specs2String(commitments1)}")
          forwards.foreach { forward =>
            log.debug(s"forwarding {} to relayer", forward)
            relayer ! forward
          }
          if (Commitments.localHasChanges(commitments1) && d.commitments.remoteNextCommitInfo.left.map(_.reSignAsap) == Left(true)) {
            self ! CMD_SIGN
          }
          if (d.remoteShutdown.isDefined && !Commitments.localHasUnsignedOutgoingHtlcs(commitments1)) {
            // we were waiting for our pending htlcs to be signed before replying with our local shutdown
            val localShutdown = Shutdown(d.channelId, commitments1.localParams.defaultFinalScriptPubKey)
            // note: it means that we had pending htlcs to sign, therefore we go to SHUTDOWN, not to NEGOTIATING
            require(commitments1.remoteCommit.spec.htlcs.size > 0, "we must have just signed new htlcs, otherwise we would have sent our Shutdown earlier")
            goto(SHUTDOWN) using store(DATA_SHUTDOWN(commitments1, localShutdown, d.remoteShutdown.get)) sending localShutdown
          } else {
            stay using store(d.copy(commitments = commitments1))
          }
        case Failure(cause) => handleLocalError(cause, d, Some(revocation))
      }

    case Event(r: RevocationTimeout, d: DATA_NORMAL) => handleRevocationTimeout(r, d)

    case Event(c@CMD_CLOSE(localScriptPubKey_opt), d: DATA_NORMAL) =>
      val localScriptPubKey = localScriptPubKey_opt.getOrElse(d.commitments.localParams.defaultFinalScriptPubKey)
      if (d.localShutdown.isDefined)
        handleCommandError(ClosingAlreadyInProgress((d.channelId)), c)
      else if (Commitments.localHasUnsignedOutgoingHtlcs(d.commitments))
      // TODO: simplistic behavior, we could also sign-then-close
        handleCommandError(CannotCloseWithUnsignedOutgoingHtlcs((d.channelId)), c)
      else if (!Closing.isValidFinalScriptPubkey(localScriptPubKey))
        handleCommandError(InvalidFinalScript(d.channelId), c)
      else {
        val shutdown = Shutdown(d.channelId, localScriptPubKey)
        handleCommandSuccess(sender, store(d.copy(localShutdown = Some(shutdown)))) sending shutdown
      }

    case Event(remoteShutdown@Shutdown(_, remoteScriptPubKey), d: DATA_NORMAL) =>
      // they have pending unsigned htlcs         => they violated the spec, close the channel
      // they don't have pending unsigned htlcs
      //    we have pending unsigned htlcs
      //      we already sent a shutdown message  => spec violation (we can't send htlcs after having sent shutdown)
      //      we did not send a shutdown message
      //        we are ready to sign              => we stop sending further htlcs, we initiate a signature
      //        we are waiting for a rev          => we stop sending further htlcs, we wait for their revocation, will resign immediately after, and then we will send our shutdown message
      //    we have no pending unsigned htlcs
      //      we already sent a shutdown message
      //        there are pending signed htlcs    => send our shutdown message, go to SHUTDOWN
      //        there are no htlcs                => send our shutdown message, go to NEGOTIATING
      //      we did not send a shutdown message
      //        there are pending signed htlcs    => go to SHUTDOWN
      //        there are no htlcs                => go to NEGOTIATING

      if (!Closing.isValidFinalScriptPubkey(remoteScriptPubKey)) {
        handleLocalError(InvalidFinalScript(d.channelId), d, Some(remoteShutdown))
      } else if (Commitments.remoteHasUnsignedOutgoingHtlcs(d.commitments)) {
        handleLocalError(CannotCloseWithUnsignedOutgoingHtlcs(d.channelId), d, Some(remoteShutdown))
      } else if (Commitments.localHasUnsignedOutgoingHtlcs(d.commitments)) { // do we have unsigned outgoing htlcs?
        require(d.localShutdown.isEmpty, "can't have pending unsigned outgoing htlcs after having sent Shutdown")
        // are we in the middle of a signature?
        d.commitments.remoteNextCommitInfo match {
          case Left(waitForRevocation) =>
            // yes, let's just schedule a new signature ASAP, which will include all pending unsigned htlcs
            val commitments1 = d.commitments.copy(remoteNextCommitInfo = Left(waitForRevocation.copy(reSignAsap = true)))
            // in the meantime we won't send new htlcs
            stay using d.copy(commitments = commitments1, remoteShutdown = Some(remoteShutdown))
          case Right(_) =>
            // no, let's sign right away
            self ! CMD_SIGN
            // in the meantime we won't send new htlcs
            stay using d.copy(remoteShutdown = Some(remoteShutdown))
        }
      } else {
        // so we don't have any unsigned outgoing htlcs
        val (localShutdown, sendList) = d.localShutdown match {
          case Some(localShutdown) =>
            (localShutdown, Nil)
          case None =>
            val localShutdown = Shutdown(d.channelId, d.commitments.localParams.defaultFinalScriptPubKey)
            // we need to send our shutdown if we didn't previously
            (localShutdown, localShutdown :: Nil)
        }
        // are there pending signed htlcs on either side? we need to have received their last revocation!
        if (d.commitments.hasNoPendingHtlcs) {
          // there are no pending signed htlcs, let's go directly to NEGOTIATING
          if (d.commitments.localParams.isFunder && d.commitments.version == VersionCommitmentV1) {
            // we are funder and we're using commitmentV1, need to initiate the negotiation by sending the first closing_signed
            val (closingTx, closingSigned) = Closing.makeFirstClosingTx(keyManager, d.commitments, localShutdown.scriptPubKey, remoteShutdown.scriptPubKey)
            goto(NEGOTIATING) using store(DATA_NEGOTIATING(d.commitments, localShutdown, remoteShutdown, List(List(ClosingTxProposed(closingTx.tx, closingSigned))), bestUnpublishedClosingTx_opt = None)) sending sendList :+ closingSigned
          } else if(!d.commitments.localParams.isFunder && d.commitments.version == VersionSimplifiedCommitment) {
            // we are fundee BUT we're using option_simplified_commitment, need to initiate the negotiation by sending the first closing_signed
            val (closingTx, closingSigned) = Closing.makeFirstClosingTx(keyManager, d.commitments, localShutdown.scriptPubKey, remoteShutdown.scriptPubKey)
            goto(NEGOTIATING) using store(DATA_NEGOTIATING(d.commitments, localShutdown, remoteShutdown, List(List(ClosingTxProposed(closingTx.tx, closingSigned))), bestUnpublishedClosingTx_opt = None)) sending sendList :+ closingSigned
          } else {
            // we are fundee, will wait for their closing_signed
            goto(NEGOTIATING) using store(DATA_NEGOTIATING(d.commitments, localShutdown, remoteShutdown, closingTxProposed = List(List()), bestUnpublishedClosingTx_opt = None)) sending sendList
          }

        } else {
          // there are some pending signed htlcs, we need to fail/fulfill them
          goto(SHUTDOWN) using store(DATA_SHUTDOWN(d.commitments, localShutdown, remoteShutdown)) sending sendList
        }
      }

    case Event(c@CurrentBlockCount(count), d: DATA_NORMAL) if d.commitments.timedoutOutgoingHtlcs(count).nonEmpty =>
      handleLocalError(HtlcTimedout(d.channelId, d.commitments.timedoutOutgoingHtlcs(count)), d, Some(c))

    case Event(c@CurrentFeerates(feeratesPerKw), d: DATA_NORMAL) =>
      val networkFeeratePerKw = feeratesPerKw.blocks_2
      d.commitments.localParams.isFunder match {
        case true if Helpers.shouldUpdateFee(d.commitments.localCommit.spec.feeratePerKw, networkFeeratePerKw, nodeParams.updateFeeMinDiffRatio) =>
          self ! CMD_UPDATE_FEE(networkFeeratePerKw, commit = true)
          stay
        case false if Helpers.isFeeDiffTooHigh(d.commitments.localCommit.spec.feeratePerKw, networkFeeratePerKw, nodeParams.maxFeerateMismatch) =>
          handleLocalError(FeerateTooDifferent(d.channelId, localFeeratePerKw = networkFeeratePerKw, remoteFeeratePerKw = d.commitments.localCommit.spec.feeratePerKw), d, Some(c))
        case _ => stay
      }

    case Event(WatchEventConfirmed(BITCOIN_FUNDING_DEEPLYBURIED, blockHeight, txIndex), d: DATA_NORMAL) if d.channelAnnouncement.isEmpty =>
      val shortChannelId = ShortChannelId(blockHeight, txIndex, d.commitments.commitInput.outPoint.index.toInt)
      log.info(s"funding tx is deeply buried at blockHeight=$blockHeight txIndex=$txIndex shortChannelId=$shortChannelId")
      // if final shortChannelId is different from the one we had before, we need to re-announce it
      val channelUpdate = if (shortChannelId != d.shortChannelId) {
        log.info(s"short channel id changed, probably due to a chain reorg: old=${d.shortChannelId} new=$shortChannelId")
        // we need to re-announce this shortChannelId
        context.system.eventStream.publish(ShortChannelIdAssigned(self, d.channelId, shortChannelId))
        // we re-announce the channelUpdate for the same reason
        Announcements.makeChannelUpdate(nodeParams.chainHash, nodeParams.privateKey, remoteNodeId, shortChannelId, d.channelUpdate.cltvExpiryDelta, d.channelUpdate.htlcMinimumMsat, d.channelUpdate.feeBaseMsat, d.channelUpdate.feeProportionalMillionths, d.commitments.localCommit.spec.totalFunds, enable = Helpers.aboveReserve(d.commitments))
      } else d.channelUpdate
      val localAnnSigs_opt = if (d.commitments.announceChannel) {
        // if channel is public we need to send our announcement_signatures in order to generate the channel_announcement
        Some(Helpers.makeAnnouncementSignatures(nodeParams, d.commitments, shortChannelId))
      } else None
      // we use GOTO instead of stay because we want to fire transitions
      goto(NORMAL) using store(d.copy(shortChannelId = shortChannelId, buried = true, channelUpdate = channelUpdate)) sending localAnnSigs_opt.toSeq

    case Event(remoteAnnSigs: AnnouncementSignatures, d: DATA_NORMAL) if d.commitments.announceChannel =>
      // channels are publicly announced if both parties want it (defined as feature bit)
      if (d.buried) {
        // we are aware that the channel has reached enough confirmations
        // we already had sent our announcement_signatures but we don't store them so we need to recompute it
        val localAnnSigs = Helpers.makeAnnouncementSignatures(nodeParams, d.commitments, d.shortChannelId)
        d.channelAnnouncement match {
          case None =>
            require(d.shortChannelId == remoteAnnSigs.shortChannelId, s"shortChannelId mismatch: local=${d.shortChannelId} remote=${remoteAnnSigs.shortChannelId}")
            log.info(s"announcing channelId=${d.channelId} on the network with shortId=${d.shortChannelId}")
            import d.commitments.{localParams, remoteParams}
            val channelAnn = Announcements.makeChannelAnnouncement(nodeParams.chainHash, localAnnSigs.shortChannelId, nodeParams.nodeId, remoteParams.nodeId, keyManager.fundingPublicKey(localParams.channelKeyPath).publicKey, remoteParams.fundingPubKey, localAnnSigs.nodeSignature, remoteAnnSigs.nodeSignature, localAnnSigs.bitcoinSignature, remoteAnnSigs.bitcoinSignature)
            // we use GOTO instead of stay because we want to fire transitions
            goto(NORMAL) using store(d.copy(channelAnnouncement = Some(channelAnn)))
          case Some(_) =>
            // they have sent their announcement sigs, but we already have a valid channel announcement
            // this can happen if our announcement_signatures was lost during a disconnection
            // specs says that we "MUST respond to the first announcement_signatures message after reconnection with its own announcement_signatures message"
            // current implementation always replies to announcement_signatures, not only the first time
            // TODO: we should only be nice once, current behaviour opens way to DOS, but this should be handled higher in the stack anyway
            log.info(s"re-sending our announcement sigs")
            stay sending localAnnSigs
        }
      } else {
        // our watcher didn't notify yet that the tx has reached ANNOUNCEMENTS_MINCONF confirmations, let's delay remote's message
        // note: no need to persist their message, in case of disconnection they will resend it
        log.debug(s"received remote announcement signatures, delaying")
        context.system.scheduler.scheduleOnce(5 seconds, self, remoteAnnSigs)
        stay
      }

    case Event(TickRefreshChannelUpdate, d: DATA_NORMAL) =>
      // periodic refresh is used as a keep alive
      log.info(s"sending channel_update announcement (refresh)")
      val channelUpdate = Announcements.makeChannelUpdate(nodeParams.chainHash, nodeParams.privateKey, remoteNodeId, d.shortChannelId, d.channelUpdate.cltvExpiryDelta, d.channelUpdate.htlcMinimumMsat, d.channelUpdate.feeBaseMsat, d.channelUpdate.feeProportionalMillionths, d.commitments.localCommit.spec.totalFunds, enable = Helpers.aboveReserve(d.commitments))
      // we use GOTO instead of stay because we want to fire transitions
      goto(NORMAL) using store(d.copy(channelUpdate = channelUpdate))

    case Event(CMD_UPDATE_RELAY_FEE(feeBaseMsat, feeProportionalMillionths), d: DATA_NORMAL) =>
      log.info(s"updating relay fees: prevFeeBaseMsat={} nextFeeBaseMsat={} prevFeeProportionalMillionths={} nextFeeProportionalMillionths={}", d.channelUpdate.feeBaseMsat, feeBaseMsat, d.channelUpdate.feeProportionalMillionths, feeProportionalMillionths)
      val channelUpdate = Announcements.makeChannelUpdate(nodeParams.chainHash, nodeParams.privateKey, remoteNodeId, d.shortChannelId, d.channelUpdate.cltvExpiryDelta, d.channelUpdate.htlcMinimumMsat, feeBaseMsat, feeProportionalMillionths, d.commitments.localCommit.spec.totalFunds, enable = Helpers.aboveReserve(d.commitments))
      // we use GOTO instead of stay because we want to fire transitions
      goto(NORMAL) using store(d.copy(channelUpdate = channelUpdate)) replying "ok"

    case Event(WatchEventSpent(BITCOIN_FUNDING_SPENT, tx), d: DATA_NORMAL) if tx.txid == d.commitments.remoteCommit.txid => handleRemoteSpentCurrent(tx, d)

    case Event(WatchEventSpent(BITCOIN_FUNDING_SPENT, tx), d: DATA_NORMAL) if Some(tx.txid) == d.commitments.remoteNextCommitInfo.left.toOption.map(_.nextRemoteCommit.txid) => handleRemoteSpentNext(tx, d)

    case Event(WatchEventSpent(BITCOIN_FUNDING_SPENT, tx), d: DATA_NORMAL) => handleRemoteSpentOther(tx, d)

    case Event(INPUT_DISCONNECTED, d: DATA_NORMAL) =>
      // we disable the channel
      log.debug(s"sending channel_update announcement (disable)")
      val channelUpdate = Announcements.makeChannelUpdate(nodeParams.chainHash, nodeParams.privateKey, remoteNodeId, d.shortChannelId, d.channelUpdate.cltvExpiryDelta, d.channelUpdate.htlcMinimumMsat, d.channelUpdate.feeBaseMsat, d.channelUpdate.feeProportionalMillionths, d.commitments.localCommit.spec.totalFunds, enable = false)
      d.commitments.localChanges.proposed.collect {
        case add: UpdateAddHtlc => relayer ! Status.Failure(AddHtlcFailed(d.channelId, add.paymentHash, ChannelUnavailable(d.channelId), d.commitments.originChannels(add.id), Some(channelUpdate), None))
      }
      goto(OFFLINE) using d.copy(channelUpdate = channelUpdate)

    case Event(e: Error, d: DATA_NORMAL) => handleRemoteError(e, d)

    case Event(_: FundingLocked, _: DATA_NORMAL) => stay // will happen after a reconnection if no updates were ever committed to the channel

  })

  /*
           .d8888b.  888      .d88888b.   .d8888b. 8888888 888b    888  .d8888b.
          d88P  Y88b 888     d88P" "Y88b d88P  Y88b  888   8888b   888 d88P  Y88b
          888    888 888     888     888 Y88b.       888   88888b  888 888    888
          888        888     888     888  "Y888b.    888   888Y88b 888 888
          888        888     888     888     "Y88b.  888   888 Y88b888 888  88888
          888    888 888     888     888       "888  888   888  Y88888 888    888
          Y88b  d88P 888     Y88b. .d88P Y88b  d88P  888   888   Y8888 Y88b  d88P
           "Y8888P"  88888888 "Y88888P"   "Y8888P" 8888888 888    Y888  "Y8888P88
   */

  when(SHUTDOWN)(handleExceptions {
    case Event(c: CMD_FULFILL_HTLC, d: DATA_SHUTDOWN) =>
      Try(Commitments.sendFulfill(d.commitments, c)) match {
        case Success((commitments1, fulfill)) =>
          if (c.commit) self ! CMD_SIGN
          handleCommandSuccess(sender, d.copy(commitments = commitments1)) sending fulfill
        case Failure(cause) => handleCommandError(cause, c)
      }

    case Event(fulfill: UpdateFulfillHtlc, d: DATA_SHUTDOWN) =>
      Try(Commitments.receiveFulfill(d.commitments, fulfill)) match {
        case Success(Right((commitments1, origin, htlc))) =>
          // we forward preimages as soon as possible to the upstream channel because it allows us to pull funds
          relayer ! ForwardFulfill(fulfill, origin, htlc)
          stay using d.copy(commitments = commitments1)
        case Success(Left(_)) => stay
        case Failure(cause) => handleLocalError(cause, d, Some(fulfill))
      }

    case Event(c: CMD_FAIL_HTLC, d: DATA_SHUTDOWN) =>
      Try(Commitments.sendFail(d.commitments, c, nodeParams.privateKey)) match {
        case Success((commitments1, fail)) =>
          if (c.commit) self ! CMD_SIGN
          handleCommandSuccess(sender, d.copy(commitments = commitments1)) sending fail
        case Failure(cause) => handleCommandError(cause, c)
      }

    case Event(c: CMD_FAIL_MALFORMED_HTLC, d: DATA_SHUTDOWN) =>
      Try(Commitments.sendFailMalformed(d.commitments, c)) match {
        case Success((commitments1, fail)) =>
          if (c.commit) self ! CMD_SIGN
          handleCommandSuccess(sender, d.copy(commitments = commitments1)) sending fail
        case Failure(cause) => handleCommandError(cause, c)
      }

    case Event(fail: UpdateFailHtlc, d: DATA_SHUTDOWN) =>
      Try(Commitments.receiveFail(d.commitments, fail)) match {
        case Success(Right((commitments1, _, _))) =>
          stay using d.copy(commitments = commitments1)
        case Success(Left(_)) => stay
        case Failure(cause) => handleLocalError(cause, d, Some(fail))
      }

    case Event(fail: UpdateFailMalformedHtlc, d: DATA_SHUTDOWN) =>
      Try(Commitments.receiveFailMalformed(d.commitments, fail)) match {
        case Success(Right((commitments1, _, _))) =>
          stay using d.copy(commitments = commitments1)
        case Success(Left(_)) => stay
        case Failure(cause) => handleLocalError(cause, d, Some(fail))
      }

    case Event(c: CMD_UPDATE_FEE, d: DATA_SHUTDOWN) =>
      Try(Commitments.sendFee(d.commitments, c)) match {
        case Success((commitments1, fee)) =>
          if (c.commit) self ! CMD_SIGN
          handleCommandSuccess(sender, d.copy(commitments = commitments1)) sending fee
        case Failure(cause) => handleCommandError(cause, c)
      }

    case Event(fee: UpdateFee, d: DATA_SHUTDOWN) =>
      Try(Commitments.receiveFee(d.commitments, fee, nodeParams.maxFeerateMismatch)) match {
        case Success(commitments1) => stay using d.copy(commitments = commitments1)
        case Failure(cause) => handleLocalError(cause, d, Some(fee))
      }

    case Event(c@CMD_SIGN, d: DATA_SHUTDOWN) =>
      d.commitments.remoteNextCommitInfo match {
        case _ if !Commitments.localHasChanges(d.commitments) =>
          log.debug("ignoring CMD_SIGN (nothing to sign)")
          stay
        case Right(_) =>
          Try(Commitments.sendCommit(d.commitments, keyManager)) match {
            case Success((commitments1, commit)) =>
              log.debug(s"sending a new sig, spec:\n${Commitments.specs2String(commitments1)}")
              commitments1.localChanges.signed.collect {
                case u: UpdateFulfillHtlc => relayer ! CommandBuffer.CommandAck(u.channelId, u.id)
                case u: UpdateFailHtlc => relayer ! CommandBuffer.CommandAck(u.channelId, u.id)
                case u: UpdateFailMalformedHtlc => relayer ! CommandBuffer.CommandAck(u.channelId, u.id)
              }
              context.system.eventStream.publish(ChannelSignatureSent(self, commitments1))
              // we expect a quick response from our peer
              setTimer(RevocationTimeout.toString, RevocationTimeout(commitments1.remoteCommit.index, peer = context.parent), timeout = nodeParams.revocationTimeout, repeat = false)
              handleCommandSuccess(sender, store(d.copy(commitments = commitments1))) sending commit
            case Failure(cause) => handleCommandError(cause, c)
          }
        case Left(waitForRevocation) =>
          log.debug(s"already in the process of signing, will sign again as soon as possible")
          stay using d.copy(commitments = d.commitments.copy(remoteNextCommitInfo = Left(waitForRevocation.copy(reSignAsap = true))))
      }

    case Event(commit: CommitSig, d@DATA_SHUTDOWN(_, localShutdown, remoteShutdown)) =>
      Try(Commitments.receiveCommit(d.commitments, commit, keyManager)) match {
        case Success((commitments1, revocation)) =>
          // we always reply with a revocation
          log.debug(s"received a new sig:\n${Commitments.specs2String(commitments1)}")
          context.system.eventStream.publish(ChannelSignatureReceived(self, commitments1))
          if (commitments1.hasNoPendingHtlcs) {
            if (d.commitments.localParams.isFunder) {
              // we are funder, need to initiate the negotiation by sending the first closing_signed
              val (closingTx, closingSigned) = Closing.makeFirstClosingTx(keyManager, commitments1, localShutdown.scriptPubKey, remoteShutdown.scriptPubKey)
              goto(NEGOTIATING) using store(DATA_NEGOTIATING(commitments1, localShutdown, remoteShutdown, List(List(ClosingTxProposed(closingTx.tx, closingSigned))), bestUnpublishedClosingTx_opt = None)) sending revocation :: closingSigned :: Nil
            } else {
              // we are fundee, will wait for their closing_signed
              goto(NEGOTIATING) using store(DATA_NEGOTIATING(commitments1, localShutdown, remoteShutdown, closingTxProposed = List(List()), bestUnpublishedClosingTx_opt = None)) sending revocation
            }
          } else {
            if (Commitments.localHasChanges(commitments1)) {
              // if we have newly acknowledged changes let's sign them
              self ! CMD_SIGN
            }
            stay using store(d.copy(commitments = commitments1)) sending revocation
          }
        case Failure(cause) => handleLocalError(cause, d, Some(commit))
      }

    case Event(revocation: RevokeAndAck, d@DATA_SHUTDOWN(commitments, localShutdown, remoteShutdown)) =>
      // we received a revocation because we sent a signature
      // => all our changes have been acked including the shutdown message
      Try(Commitments.receiveRevocation(commitments, revocation)) match {
        case Success((commitments1, forwards)) =>
          cancelTimer(RevocationTimeout.toString)
          log.debug(s"received a new rev, spec:\n${Commitments.specs2String(commitments1)}")
          forwards.foreach {
            case forwardAdd: ForwardAdd =>
              // BOLT 2: A sending node SHOULD fail to route any HTLC added after it sent shutdown.
              log.debug(s"closing in progress: failing ${forwardAdd.add}")
              self ! CMD_FAIL_HTLC(forwardAdd.add.id, Right(PermanentChannelFailure), commit = true)
            case forward =>
              log.debug(s"forwarding {} to relayer", forward)
              relayer ! forward
          }
          if (commitments1.hasNoPendingHtlcs) {
            log.debug(s"switching to NEGOTIATING spec:\n${Commitments.specs2String(commitments1)}")
            if (d.commitments.localParams.isFunder || commitments1.version == VersionSimplifiedCommitment) {
              // we are funder or we're using option_simplified_commitmemt, need to initiate the negotiation by sending the first closing_signed
              val (closingTx, closingSigned) = Closing.makeFirstClosingTx(keyManager, commitments1, localShutdown.scriptPubKey, remoteShutdown.scriptPubKey)
              goto(NEGOTIATING) using store(DATA_NEGOTIATING(commitments1, localShutdown, remoteShutdown, List(List(ClosingTxProposed(closingTx.tx, closingSigned))), bestUnpublishedClosingTx_opt = None)) sending closingSigned
            } else {
              // we are fundee, will wait for their closing_signed
              goto(NEGOTIATING) using store(DATA_NEGOTIATING(commitments1, localShutdown, remoteShutdown, closingTxProposed = List(List()), bestUnpublishedClosingTx_opt = None))
            }
          } else {
            if (Commitments.localHasChanges(commitments1) && d.commitments.remoteNextCommitInfo.left.map(_.reSignAsap) == Left(true)) {
              self ! CMD_SIGN
            }
            stay using store(d.copy(commitments = commitments1))
          }
        case Failure(cause) => handleLocalError(cause, d, Some(revocation))
      }

    case Event(r: RevocationTimeout, d: DATA_SHUTDOWN) => handleRevocationTimeout(r, d)

    case Event(c@CurrentBlockCount(count), d: DATA_SHUTDOWN) if d.commitments.timedoutOutgoingHtlcs(count).nonEmpty =>
      handleLocalError(HtlcTimedout(d.channelId, d.commitments.timedoutOutgoingHtlcs(count)), d, Some(c))

    case Event(c@CurrentFeerates(feerates), d: DATA_SHUTDOWN) =>
      val networkFeeratePerKw = feerates.blocks_2
      d.commitments.localParams.isFunder match { // TODO --> "&& !d.commitments.isSimplifiedCommitment"
        case true if Helpers.shouldUpdateFee(d.commitments.localCommit.spec.feeratePerKw, networkFeeratePerKw, nodeParams.updateFeeMinDiffRatio) =>
          self ! CMD_UPDATE_FEE(networkFeeratePerKw, commit = true)
          stay
        case false if Helpers.isFeeDiffTooHigh(d.commitments.localCommit.spec.feeratePerKw, networkFeeratePerKw, nodeParams.maxFeerateMismatch) =>
          handleLocalError(FeerateTooDifferent(d.channelId, localFeeratePerKw = networkFeeratePerKw, remoteFeeratePerKw = d.commitments.localCommit.spec.feeratePerKw), d, Some(c))
        case _ => stay
      }

    case Event(WatchEventSpent(BITCOIN_FUNDING_SPENT, tx), d: DATA_SHUTDOWN) if tx.txid == d.commitments.remoteCommit.txid => handleRemoteSpentCurrent(tx, d)

    case Event(WatchEventSpent(BITCOIN_FUNDING_SPENT, tx), d: DATA_SHUTDOWN) if Some(tx.txid) == d.commitments.remoteNextCommitInfo.left.toOption.map(_.nextRemoteCommit.txid) => handleRemoteSpentNext(tx, d)

    case Event(WatchEventSpent(BITCOIN_FUNDING_SPENT, tx), d: DATA_SHUTDOWN) => handleRemoteSpentOther(tx, d)

    case Event(c: CMD_CLOSE, d: DATA_SHUTDOWN) => handleCommandError(ClosingAlreadyInProgress(d.channelId), c)

    case Event(e: Error, d: DATA_SHUTDOWN) => handleRemoteError(e, d)

  })

  when(NEGOTIATING)(handleExceptions {
    case Event(c@ClosingSigned(_, remoteClosingFee, remoteSig), d: DATA_NEGOTIATING) =>
      log.info(s"received closingFeeSatoshis=$remoteClosingFee")
      Closing.checkClosingSignature(keyManager, d.commitments, d.localShutdown.scriptPubKey, d.remoteShutdown.scriptPubKey, Satoshi(remoteClosingFee), remoteSig) match {
        case Success(signedClosingTx) if Some(remoteClosingFee) == d.closingTxProposed.last.lastOption.map(_.localClosingSigned.feeSatoshis) || d.closingTxProposed.flatten.size >= MAX_NEGOTIATION_ITERATIONS =>
          // we close when we converge or when there were too many iterations
          handleMutualClose(signedClosingTx, Left(d.copy(bestUnpublishedClosingTx_opt = Some(signedClosingTx))))
        case Success(signedClosingTx) =>
          // if we are fundee and we were waiting for them to send their first closing_signed, we don't have a lastLocalClosingFee, so we compute a firstClosingFee
          val lastLocalClosingFee = d.closingTxProposed.last.lastOption.map(_.localClosingSigned.feeSatoshis).map(Satoshi)
          val nextClosingFee = Closing.nextClosingFee(
            localClosingFee = lastLocalClosingFee.getOrElse(Closing.firstClosingFee(d.commitments, d.localShutdown.scriptPubKey, d.remoteShutdown.scriptPubKey)),
            remoteClosingFee = Satoshi(remoteClosingFee))
          val (closingTx, closingSigned) = Closing.makeClosingTx(keyManager, d.commitments, d.localShutdown.scriptPubKey, d.remoteShutdown.scriptPubKey, nextClosingFee)
          if (Some(nextClosingFee) == lastLocalClosingFee) {
            // next computed fee is the same than the one we previously sent (probably because of rounding), let's close now
            handleMutualClose(signedClosingTx, Left(d.copy(bestUnpublishedClosingTx_opt = Some(signedClosingTx))))
          } else if (nextClosingFee == Satoshi(remoteClosingFee)) {
            // we have converged!
            val closingTxProposed1 = d.closingTxProposed match {
              case previousNegotiations :+ currentNegotiation => previousNegotiations :+ (currentNegotiation :+ ClosingTxProposed(closingTx.tx, closingSigned))
            }
            handleMutualClose(signedClosingTx, Left(store(d.copy(closingTxProposed = closingTxProposed1, bestUnpublishedClosingTx_opt = Some(signedClosingTx))))) sending closingSigned
          } else {
            log.info(s"proposing closingFeeSatoshis=${closingSigned.feeSatoshis}")
            val closingTxProposed1 = d.closingTxProposed match {
              case previousNegotiations :+ currentNegotiation => previousNegotiations :+ (currentNegotiation :+ ClosingTxProposed(closingTx.tx, closingSigned))
            }
            stay using store(d.copy(closingTxProposed = closingTxProposed1, bestUnpublishedClosingTx_opt = Some(signedClosingTx))) sending closingSigned
          }
        case Failure(cause) => handleLocalError(cause, d, Some(c))
      }

    case Event(WatchEventSpent(BITCOIN_FUNDING_SPENT, tx), d: DATA_NEGOTIATING) if d.closingTxProposed.flatten.map(_.unsignedTx.txid).contains(tx.txid) =>
      // they can publish a closing tx with any sig we sent them, even if we are not done negotiating
      handleMutualClose(tx, Left(d))

    case Event(WatchEventSpent(BITCOIN_FUNDING_SPENT, tx), d: DATA_NEGOTIATING) if tx.txid == d.commitments.remoteCommit.txid => handleRemoteSpentCurrent(tx, d)

    case Event(WatchEventSpent(BITCOIN_FUNDING_SPENT, tx), d: DATA_NEGOTIATING) if Some(tx.txid) == d.commitments.remoteNextCommitInfo.left.toOption.map(_.nextRemoteCommit.txid) => handleRemoteSpentNext(tx, d)

    case Event(WatchEventSpent(BITCOIN_FUNDING_SPENT, tx), d: DATA_NEGOTIATING) => handleRemoteSpentOther(tx, d)

    case Event(c: CMD_CLOSE, d: DATA_NEGOTIATING) => handleCommandError(ClosingAlreadyInProgress(d.channelId), c)

    case Event(e: Error, d: DATA_NEGOTIATING) => handleRemoteError(e, d)

  })

  when(CLOSING)(handleExceptions {
    case Event(c: CMD_FULFILL_HTLC, d: DATA_CLOSING) =>
      Try(Commitments.sendFulfill(d.commitments, c)) match {
        case Success((commitments1, _)) =>
          log.info(s"got valid payment preimage, recalculating transactions to redeem the corresponding htlc on-chain")
          val localCommitPublished1 = d.localCommitPublished.map {
            case localCommitPublished =>
              val localCommitPublished1 = Helpers.Closing.claimCurrentLocalCommitTxOutputs(keyManager, commitments1, localCommitPublished.commitTx)
              doPublish(localCommitPublished1)
              localCommitPublished1
          }
          val remoteCommitPublished1 = d.remoteCommitPublished.map {
            case remoteCommitPublished =>
              val remoteCommitPublished1 = Helpers.Closing.claimRemoteCommitTxOutputs(keyManager, commitments1, commitments1.remoteCommit, remoteCommitPublished.commitTx)
              doPublish(remoteCommitPublished1)
              remoteCommitPublished1
          }
          val nextRemoteCommitPublished1 = d.nextRemoteCommitPublished.map {
            case remoteCommitPublished =>
              val remoteCommitPublished1 = Helpers.Closing.claimRemoteCommitTxOutputs(keyManager, commitments1, commitments1.remoteCommit, remoteCommitPublished.commitTx)
              doPublish(remoteCommitPublished1)
              remoteCommitPublished1
          }
          stay using store(d.copy(commitments = commitments1, localCommitPublished = localCommitPublished1, remoteCommitPublished = remoteCommitPublished1, nextRemoteCommitPublished = nextRemoteCommitPublished1))
        case Failure(cause) => handleCommandError(cause, c)
      }

    case Event(WatchEventSpent(BITCOIN_FUNDING_SPENT, tx), d: DATA_CLOSING) =>
      if (d.mutualClosePublished.map(_.txid).contains(tx.txid)) {
        // we already know about this tx, probably because we have published it ourselves after successful negotiation
        stay
      } else if (d.mutualCloseProposed.map(_.txid).contains(tx.txid)) {
        // at any time they can publish a closing tx with any sig we sent them
        handleMutualClose(tx, Right(d))
      } else if (Some(tx.txid) == d.localCommitPublished.map(_.commitTx.txid)) {
        // this is because WatchSpent watches never expire and we are notified multiple times
        stay
      } else if (Some(tx.txid) == d.remoteCommitPublished.map(_.commitTx.txid)) {
        // this is because WatchSpent watches never expire and we are notified multiple times
        stay
      } else if (Some(tx.txid) == d.nextRemoteCommitPublished.map(_.commitTx.txid)) {
        // this is because WatchSpent watches never expire and we are notified multiple times
        stay
      } else if (Some(tx.txid) == d.futureRemoteCommitPublished.map(_.commitTx.txid)) {
        // this is because WatchSpent watches never expire and we are notified multiple times
        stay
      } else if (tx.txid == d.commitments.remoteCommit.txid) {
        // counterparty may attempt to spend its last commit tx at any time
        handleRemoteSpentCurrent(tx, d)
      } else if (Some(tx.txid) == d.commitments.remoteNextCommitInfo.left.toOption.map(_.nextRemoteCommit.txid)) {
        // counterparty may attempt to spend its last commit tx at any time
        handleRemoteSpentNext(tx, d)
      } else {
        // counterparty may attempt to spend a revoked commit tx at any time
        handleRemoteSpentOther(tx, d)
      }

    case Event(WatchEventSpent(BITCOIN_OUTPUT_SPENT, tx), d: DATA_CLOSING) =>
      // one of the outputs of the local/remote/revoked commit was spent
      // we just put a watch to be notified when it is confirmed
      blockchain ! WatchConfirmed(self, tx, nodeParams.minDepthBlocks, BITCOIN_TX_CONFIRMED(tx))
      // when a remote or local commitment tx containing outgoing htlcs is published on the network,
      // we watch it in order to extract payment preimage if funds are pulled by the counterparty
      // we can then use these preimages to fulfill origin htlcs
      log.info(s"processing BITCOIN_OUTPUT_SPENT with txid=${tx.txid} tx=$tx")
      val extracted = Closing.extractPreimages(d.commitments.localCommit, tx)
      extracted map { case (htlc, fulfill) =>
        d.commitments.originChannels.get(fulfill.id) match {
          case Some(origin) =>
            log.info(s"fulfilling htlc #${fulfill.id} paymentHash=${sha256(fulfill.paymentPreimage)} origin=$origin")
            relayer ! ForwardFulfill(fulfill, origin, htlc)
          case None =>
            // if we don't have the origin, it means that we already have forwarded the fulfill so that's not a big deal.
            // this can happen if they send a signature containing the fulfill, then fail the channel before we have time to sign it
            log.info(s"cannot fulfill htlc #${fulfill.id} paymentHash=${sha256(fulfill.paymentPreimage)} (origin not found)")
        }
      }
      val revokedCommitPublished1 = d.revokedCommitPublished.map { rev =>
        val (rev1, tx_opt) = Closing.claimRevokedHtlcTxOutputs(keyManager, d.commitments, rev, tx)
        tx_opt.foreach(claimTx => blockchain ! PublishAsap(claimTx))
        tx_opt.foreach(claimTx => blockchain ! WatchSpent(self, tx, claimTx.txIn.head.outPoint.index.toInt, BITCOIN_OUTPUT_SPENT))
        rev1
      }
      stay using store(d.copy(revokedCommitPublished = revokedCommitPublished1))

    case Event(WatchEventConfirmed(BITCOIN_TX_CONFIRMED(tx), blockHeight, _), d: DATA_CLOSING) =>
      log.info(s"txid=${tx.txid} has reached mindepth, updating closing state")
      implicit val commitmentVersion = d.commitments.version
      // first we check if this tx belongs to one of the current local/remote commits and update it
      val localCommitPublished1 = d.localCommitPublished.map(Closing.updateLocalCommitPublished(_, tx))
      val remoteCommitPublished1 = d.remoteCommitPublished.map(Closing.updateRemoteCommitPublished(_, tx))
      val nextRemoteCommitPublished1 = d.nextRemoteCommitPublished.map(Closing.updateRemoteCommitPublished(_, tx))
      val futureRemoteCommitPublished1 = d.futureRemoteCommitPublished.map(Closing.updateRemoteCommitPublished(_, tx))
      val revokedCommitPublished1 = d.revokedCommitPublished.map(Closing.updateRevokedCommitPublished(_, tx))
      // if the local commitment tx just got confirmed, let's send an event telling when we will get the main output refund
      if (localCommitPublished1.map(_.commitTx.txid) == Some(tx.txid)) {
        context.system.eventStream.publish(LocalCommitConfirmed(self, remoteNodeId, d.channelId, blockHeight + d.commitments.remoteParams.toSelfDelay))
      }
      // we may need to fail some htlcs in case a commitment tx was published and they have reached the timeout threshold
      val timedoutHtlcs =
        Closing.timedoutHtlcs(d.commitments.localCommit, Satoshi(d.commitments.localParams.dustLimitSatoshis), tx, d.commitments.version) ++
          Closing.timedoutHtlcs(d.commitments.remoteCommit, Satoshi(d.commitments.remoteParams.dustLimitSatoshis), tx, d.commitments.version) ++
          d.commitments.remoteNextCommitInfo.left.toSeq.flatMap(r => Closing.timedoutHtlcs(r.nextRemoteCommit, Satoshi(d.commitments.remoteParams.dustLimitSatoshis), tx, d.commitments.version))
      timedoutHtlcs.foreach { add =>
        d.commitments.originChannels.get(add.id) match {
          case Some(origin) =>
            log.info(s"failing htlc #${add.id} paymentHash=${add.paymentHash} origin=$origin: htlc timed out")
            relayer ! Status.Failure(AddHtlcFailed(d.channelId, add.paymentHash, HtlcTimedout(d.channelId, Set(add)), origin, None, None))
          case None =>
            // same as for fulfilling the htlc (no big deal)
            log.info(s"cannot fail timedout htlc #${add.id} paymentHash=${add.paymentHash} (origin not found)")
        }
      }
      // we also need to fail outgoing htlcs that we know will never reach the blockchain
      val overridenHtlcs = Closing.overriddenHtlcs(d.commitments.localCommit, d.commitments.remoteCommit, d.commitments.remoteNextCommitInfo.left.toOption.map(_.nextRemoteCommit), tx)
      overridenHtlcs.foreach { add =>
        d.commitments.originChannels.get(add.id) match {
          case Some(origin) =>
            log.info(s"failing htlc #${add.id} paymentHash=${add.paymentHash} origin=$origin: overriden by local commit")
            relayer ! Status.Failure(AddHtlcFailed(d.channelId, add.paymentHash, HtlcOverridenByLocalCommit(d.channelId), origin, None, None))
          case None =>
            // same as for fulfilling the htlc (no big deal)
            log.info(s"cannot fail overriden htlc #${add.id} paymentHash=${add.paymentHash} (origin not found)")
        }
      }
      // then let's see if any of the possible close scenarii can be considered done
      val mutualCloseDone = d.mutualClosePublished.exists(_.txid == tx.txid) // this case is trivial, in a mutual close scenario we only need to make sure that one of the closing txes is confirmed
      val localCommitDone = localCommitPublished1.map(Closing.isLocalCommitDone(_)).getOrElse(false)
      val remoteCommitDone = remoteCommitPublished1.map(Closing.isRemoteCommitDone(_)).getOrElse(false)
      val nextRemoteCommitDone = nextRemoteCommitPublished1.map(Closing.isRemoteCommitDone(_)).getOrElse(false)
      val futureRemoteCommitDone = futureRemoteCommitPublished1.map(Closing.isRemoteCommitDone(_)).getOrElse(false)
      val revokedCommitDone = revokedCommitPublished1.map(Closing.isRevokedCommitDone(_)).exists(_ == true) // we only need one revoked commit done
      // finally, if one of the unilateral closes is done, we move to CLOSED state, otherwise we stay (note that we don't store the state)
      val d1 = d.copy(localCommitPublished = localCommitPublished1, remoteCommitPublished = remoteCommitPublished1, nextRemoteCommitPublished = nextRemoteCommitPublished1, futureRemoteCommitPublished = futureRemoteCommitPublished1, revokedCommitPublished = revokedCommitPublished1)
      // we also send events related to fee
      Closing.networkFeePaid(tx, d1) map { case (fee, desc) => feePaid(fee, tx, desc, d.channelId) }
      val closeType_opt = if (mutualCloseDone) {
        Some("mutual")
      } else if (localCommitDone) {
        Some("local")
      } else if (remoteCommitDone || nextRemoteCommitDone) {
        Some("remote")
      } else if (futureRemoteCommitDone) {
        Some("recovery")
      } else if (revokedCommitDone) {
        Some("revoked")
      } else {
        None
      }
      closeType_opt match {
        case Some(closeType) =>
          log.info(s"channel closed (type=$closeType)")
          context.system.eventStream.publish(ChannelClosed(self, d.channelId, closeType, d.commitments))
          goto(CLOSED) using store(d1)
        case None =>
          stay using store(d1)
      }

    case Event(_: ChannelReestablish, d: DATA_CLOSING) =>
      // they haven't detected that we were closing and are trying to reestablish a connection
      // we give them one of the published txes as a hint
      // note spendingTx != Nil (that's a requirement of DATA_CLOSING)
      val exc = FundingTxSpent(d.channelId, d.spendingTxes.head)
      val error = Error(d.channelId, exc.getMessage)
      stay sending error

    case Event(c: CMD_CLOSE, d: DATA_CLOSING) => handleCommandError(ClosingAlreadyInProgress(d.channelId), c)

    case Event(e: Error, d: DATA_CLOSING) => handleRemoteError(e, d)

    case Event(INPUT_DISCONNECTED | INPUT_RECONNECTED(_, _, _), _) => stay // we don't really care at this point
  })

  when(CLOSED)(handleExceptions {
    case Event('shutdown, _) =>
      stateData match {
        case d: HasCommitments =>
          log.info(s"deleting database record for channelId=${d.channelId}")
          nodeParams.channelsDb.removeChannel(d.channelId)
        case _ => {}
      }
      log.info("shutting down")
      stop(FSM.Normal)

    case Event(MakeFundingTxResponse(fundingTx, _, _), _) =>
      // this may happen if connection is lost, or remote sends an error while we were waiting for the funding tx to be created by our wallet
      // in that case we rollback the tx
      wallet.rollback(fundingTx)
      stay

    case Event(INPUT_DISCONNECTED, _) => stay // we are disconnected, but it doesn't matter anymore
  })

  when(OFFLINE)(handleExceptions {
    case Event(INPUT_RECONNECTED(r, localInit, remoteInit), d: DATA_WAIT_FOR_REMOTE_PUBLISH_FUTURE_COMMITMENT) =>
      forwarder ! r
      // they already proved that we have an outdated commitment
      // there isn't much to do except asking them again to publish their current commitment by sending an error
      val exc = PleasePublishYourCommitment(d.channelId)
      val error = Error(d.channelId, exc.getMessage)
      val d1 = Helpers.updateFeatures(d, localInit, remoteInit)
      goto(WAIT_FOR_REMOTE_PUBLISH_FUTURE_COMMITMENT) using d1 sending error

    case Event(INPUT_RECONNECTED(r, localInit, remoteInit), d: HasCommitments) =>
      forwarder ! r

<<<<<<< HEAD
      val yourLastPerCommitmentSecret = d.commitments.remotePerCommitmentSecrets.lastIndex.flatMap(d.commitments.remotePerCommitmentSecrets.getHash).getOrElse(Sphinx zeroes 32)
      val myCurrentPerCommitmentPoint = d.commitments.version match {
        case VersionCommitmentV1 => Some(keyManager.commitmentPoint(d.commitments.localParams.channelKeyPath, d.commitments.localCommit.index))
        case VersionSimplifiedCommitment => None
      }
=======
      val yourLastPerCommitmentSecret = d.commitments.remotePerCommitmentSecrets.lastIndex.flatMap(d.commitments.remotePerCommitmentSecrets.getHash).getOrElse(ByteVector32.Zeroes)
      val myCurrentPerCommitmentPoint = keyManager.commitmentPoint(d.commitments.localParams.channelKeyPath, d.commitments.localCommit.index)
>>>>>>> b681cfca

      val channelReestablish = ChannelReestablish(
        channelId = d.channelId,
        nextLocalCommitmentNumber = d.commitments.localCommit.index + 1,
        nextRemoteRevocationNumber = d.commitments.remoteCommit.index,
        yourLastPerCommitmentSecret = Some(Scalar(yourLastPerCommitmentSecret)),
        myCurrentPerCommitmentPoint = myCurrentPerCommitmentPoint
      )

      // we update local/remote connection-local global/local features, we don't persist it right now
      val d1 = Helpers.updateFeatures(d, localInit, remoteInit)

      goto(SYNCING) using d1 sending channelReestablish

    case Event(c@CurrentBlockCount(count), d: HasCommitments) if d.commitments.timedoutOutgoingHtlcs(count).nonEmpty =>
      // note: this can only happen if state is NORMAL or SHUTDOWN
      // -> in NEGOTIATING there are no more htlcs
      // -> in CLOSING we either have mutual closed (so no more htlcs), or already have unilaterally closed (so no action required), and we can't be in OFFLINE state anyway
      handleLocalError(HtlcTimedout(d.channelId, d.commitments.timedoutOutgoingHtlcs(count)), d, Some(c))

    case Event(CMD_UPDATE_RELAY_FEE(feeBaseMsat, feeProportionalMillionths), d: DATA_NORMAL) =>
      log.info(s"updating relay fees: prevFeeBaseMsat={} nextFeeBaseMsat={} prevFeeProportionalMillionths={} nextFeeProportionalMillionths={}", d.channelUpdate.feeBaseMsat, feeBaseMsat, d.channelUpdate.feeProportionalMillionths, feeProportionalMillionths)
      val channelUpdate = Announcements.makeChannelUpdate(nodeParams.chainHash, nodeParams.privateKey, remoteNodeId, d.shortChannelId, d.channelUpdate.cltvExpiryDelta, d.channelUpdate.htlcMinimumMsat, feeBaseMsat, feeProportionalMillionths, d.commitments.localCommit.spec.totalFunds, enable = false)
      // we're in OFFLINE state, we don't broadcast the new update right away, we will do that when next time we go to NORMAL state
      stay using store(d.copy(channelUpdate = channelUpdate)) replying "ok"

    case Event(BITCOIN_FUNDING_PUBLISH_FAILED, d: DATA_WAIT_FOR_FUNDING_CONFIRMED) => handleFundingPublishFailed(d)

    case Event(BITCOIN_FUNDING_TIMEOUT, d: DATA_WAIT_FOR_FUNDING_CONFIRMED) => handleFundingTimeout(d)

    // just ignore this, we will put a new watch when we reconnect, and we'll be notified again
    case Event(WatchEventConfirmed(BITCOIN_FUNDING_DEPTHOK | BITCOIN_FUNDING_DEEPLYBURIED, _, _), _) => stay

    case Event(WatchEventSpent(BITCOIN_FUNDING_SPENT, tx), d: DATA_NEGOTIATING) if d.closingTxProposed.flatten.map(_.unsignedTx.txid).contains(tx.txid) => handleMutualClose(tx, Left(d))

    case Event(WatchEventSpent(BITCOIN_FUNDING_SPENT, tx), d: HasCommitments) if tx.txid == d.commitments.remoteCommit.txid => handleRemoteSpentCurrent(tx, d)

    case Event(WatchEventSpent(BITCOIN_FUNDING_SPENT, tx), d: HasCommitments) if d.commitments.remoteNextCommitInfo.left.toOption.map(_.nextRemoteCommit.txid).contains(tx.txid) => handleRemoteSpentNext(tx, d)

    case Event(WatchEventSpent(BITCOIN_FUNDING_SPENT, tx), d: DATA_WAIT_FOR_REMOTE_PUBLISH_FUTURE_COMMITMENT) => handleRemoteSpentFuture(tx, d)

    case Event(WatchEventSpent(BITCOIN_FUNDING_SPENT, tx), d: HasCommitments) => handleRemoteSpentOther(tx, d)

  })

  when(SYNCING)(handleExceptions {
    case Event(_: ChannelReestablish, d: DATA_WAIT_FOR_FUNDING_CONFIRMED) =>
      // we put back the watch (operation is idempotent) because the event may have been fired while we were in OFFLINE
      blockchain ! WatchConfirmed(self, d.commitments.commitInput.outPoint.txid, d.commitments.commitInput.txOut.publicKeyScript, nodeParams.minDepthBlocks, BITCOIN_FUNDING_DEPTHOK)
      goto(WAIT_FOR_FUNDING_CONFIRMED)

    case Event(_: ChannelReestablish, d: DATA_WAIT_FOR_FUNDING_LOCKED) =>
      log.debug(s"re-sending fundingLocked")
      val nextPerCommitmentPoint = keyManager.commitmentPoint(d.commitments.localParams.channelKeyPath, 1)
      val fundingLocked = FundingLocked(d.commitments.channelId, nextPerCommitmentPoint)
      goto(WAIT_FOR_FUNDING_LOCKED) sending fundingLocked

    case Event(channelReestablish: ChannelReestablish, d: DATA_NORMAL) =>
      channelReestablish match {
        case ChannelReestablish(_, _, nextRemoteRevocationNumber, Some(yourLastPerCommitmentSecret), _) if !Helpers.checkLocalCommit(d, nextRemoteRevocationNumber) =>
          // if next_remote_revocation_number is greater than our local commitment index, it means that either we are using an outdated commitment, or they are lying
          // but first we need to make sure that the last per_commitment_secret that they claim to have received from us is correct for that next_remote_revocation_number minus 1
          if (keyManager.commitmentSecret(d.commitments.localParams.channelKeyPath, nextRemoteRevocationNumber - 1) == yourLastPerCommitmentSecret) {
            log.warning(s"counterparty proved that we have an outdated (revoked) local commitment!!! ourCommitmentNumber=${d.commitments.localCommit.index} theirCommitmentNumber=${nextRemoteRevocationNumber}")
            // their data checks out, we indeed seem to be using an old revoked commitment, and must absolutely *NOT* publish it, because that would be a cheating attempt and they
            // would punish us by taking all the funds in the channel
            val exc = PleasePublishYourCommitment(d.channelId)
            val error = Error(d.channelId, exc.getMessage)
            goto(WAIT_FOR_REMOTE_PUBLISH_FUTURE_COMMITMENT) using store(DATA_WAIT_FOR_REMOTE_PUBLISH_FUTURE_COMMITMENT(d.commitments, channelReestablish)) sending error
          } else {
            // they lied! the last per_commitment_secret they claimed to have received from us is invalid
            throw InvalidRevokedCommitProof(d.channelId, d.commitments.localCommit.index, nextRemoteRevocationNumber, yourLastPerCommitmentSecret)
          }
        case ChannelReestablish(_, nextLocalCommitmentNumber, _, _, _) if !Helpers.checkRemoteCommit(d, nextLocalCommitmentNumber) =>
          // if next_local_commit_number is more than one more our remote commitment index, it means that either we are using an outdated commitment, or they are lying
          log.warning(s"counterparty says that they have a more recent commitment than the one we know of!!! ourCommitmentNumber=${d.commitments.remoteNextCommitInfo.left.toOption.map(_.nextRemoteCommit.index).getOrElse(d.commitments.remoteCommit.index)} theirCommitmentNumber=${nextLocalCommitmentNumber}")
          // there is no way to make sure that they are saying the truth, the best thing to do is ask them to publish their commitment right now
          // maybe they will publish their commitment, in that case we need to remember their commitment point in order to be able to claim our outputs
          // not that if they don't comply, we could publish our own commitment (it is not stale, otherwise we would be in the case above)
          val exc = PleasePublishYourCommitment(d.channelId)
          val error = Error(d.channelId, exc.getMessage)
          goto(WAIT_FOR_REMOTE_PUBLISH_FUTURE_COMMITMENT) using store(DATA_WAIT_FOR_REMOTE_PUBLISH_FUTURE_COMMITMENT(d.commitments, channelReestablish)) sending error
        case _ =>
          // normal case, our data is up-to-date
          if (channelReestablish.nextLocalCommitmentNumber == 1 && d.commitments.localCommit.index == 0) {
            // If next_local_commitment_number is 1 in both the channel_reestablish it sent and received, then the node MUST retransmit funding_locked, otherwise it MUST NOT
            log.debug(s"re-sending fundingLocked")
            val nextPerCommitmentPoint = keyManager.commitmentPoint(d.commitments.localParams.channelKeyPath, 1)
            val fundingLocked = FundingLocked(d.commitments.channelId, nextPerCommitmentPoint)
            forwarder ! fundingLocked
          }

          val commitments1 = handleSync(channelReestablish, d)

          // BOLT 2: A node if it has sent a previous shutdown MUST retransmit shutdown.
          d.localShutdown.foreach {
            localShutdown =>
              log.debug(s"re-sending localShutdown")
              forwarder ! localShutdown
          }

          if (!d.buried) {
            // even if we were just disconnected/reconnected, we need to put back the watch because the event may have been
            // fired while we were in OFFLINE (if not, the operation is idempotent anyway)
            blockchain ! WatchConfirmed(self, d.commitments.commitInput.outPoint.txid, d.commitments.commitInput.txOut.publicKeyScript, ANNOUNCEMENTS_MINCONF, BITCOIN_FUNDING_DEEPLYBURIED)
          } else {
            // channel has been buried enough, should we (re)send our announcement sigs?
            d.channelAnnouncement match {
              case None if !d.commitments.announceChannel =>
                // that's a private channel, nothing to do
                ()
              case None =>
                // BOLT 7: a node SHOULD retransmit the announcement_signatures message if it has not received an announcement_signatures message
                val localAnnSigs = Helpers.makeAnnouncementSignatures(nodeParams, d.commitments, d.shortChannelId)
                forwarder ! localAnnSigs
              case Some(_) =>
                // channel was already announced, nothing to do
                ()
            }
          }
          // re-enable the channel
          val channelUpdate = Announcements.makeChannelUpdate(nodeParams.chainHash, nodeParams.privateKey, remoteNodeId, d.shortChannelId, nodeParams.expiryDeltaBlocks, d.commitments.remoteParams.htlcMinimumMsat, d.channelUpdate.feeBaseMsat, d.channelUpdate.feeProportionalMillionths, d.commitments.localCommit.spec.totalFunds, enable = Helpers.aboveReserve(d.commitments))

          goto(NORMAL) using d.copy(commitments = commitments1, channelUpdate = channelUpdate)
      }

    case Event(channelReestablish: ChannelReestablish, d: DATA_SHUTDOWN) =>
      val commitments1 = handleSync(channelReestablish, d)
      // BOLT 2: A node if it has sent a previous shutdown MUST retransmit shutdown.
      goto(SHUTDOWN) using d.copy(commitments = commitments1) sending d.localShutdown

    case Event(_: ChannelReestablish, d: DATA_NEGOTIATING) =>
      // BOLT 2: A node if it has sent a previous shutdown MUST retransmit shutdown.
      // negotiation restarts from the beginning, and is initialized by the funder
      // note: in any case we still need to keep all previously sent closing_signed, because they may publish one of them
      if (d.commitments.localParams.isFunder || d.commitments.version == VersionSimplifiedCommitment) {
        // we could use the last closing_signed we sent, but network fees may have changed while we were offline so it is better to restart from scratch
        val (closingTx, closingSigned) = Closing.makeFirstClosingTx(keyManager, d.commitments, d.localShutdown.scriptPubKey, d.remoteShutdown.scriptPubKey)
        val closingTxProposed1 = d.closingTxProposed :+ List(ClosingTxProposed(closingTx.tx, closingSigned))
        goto(NEGOTIATING) using store(d.copy(closingTxProposed = closingTxProposed1)) sending d.localShutdown :: closingSigned :: Nil
      } else {
        // we start a new round of negotiation
        val closingTxProposed1 = if (d.closingTxProposed.last.isEmpty) d.closingTxProposed else d.closingTxProposed :+ List()
        goto(NEGOTIATING) using d.copy(closingTxProposed = closingTxProposed1) sending d.localShutdown
      }

    case Event(c@CurrentBlockCount(count), d: HasCommitments) if d.commitments.timedoutOutgoingHtlcs(count).nonEmpty =>
      handleLocalError(HtlcTimedout(d.channelId, d.commitments.timedoutOutgoingHtlcs(count)), d, Some(c))

    case Event(BITCOIN_FUNDING_PUBLISH_FAILED, d: DATA_WAIT_FOR_FUNDING_CONFIRMED) => handleFundingPublishFailed(d)

    case Event(BITCOIN_FUNDING_TIMEOUT, d: DATA_WAIT_FOR_FUNDING_CONFIRMED) => handleFundingTimeout(d)

    // just ignore this, we will put a new watch when we reconnect, and we'll be notified again
    case Event(WatchEventConfirmed(BITCOIN_FUNDING_DEPTHOK | BITCOIN_FUNDING_DEEPLYBURIED, _, _), _) => stay

    case Event(WatchEventSpent(BITCOIN_FUNDING_SPENT, tx), d: DATA_NEGOTIATING) if d.closingTxProposed.flatten.map(_.unsignedTx.txid).contains(tx.txid) => handleMutualClose(tx, Left(d))

    case Event(WatchEventSpent(BITCOIN_FUNDING_SPENT, tx), d: HasCommitments) if tx.txid == d.commitments.remoteCommit.txid => handleRemoteSpentCurrent(tx, d)

    case Event(WatchEventSpent(BITCOIN_FUNDING_SPENT, tx), d: HasCommitments) if d.commitments.remoteNextCommitInfo.left.toOption.map(_.nextRemoteCommit.txid).contains(tx.txid) => handleRemoteSpentNext(tx, d)

    case Event(WatchEventSpent(BITCOIN_FUNDING_SPENT, tx), d: HasCommitments) => handleRemoteSpentOther(tx, d)

    case Event(e: Error, d: HasCommitments) => handleRemoteError(e, d)
  })

  when(WAIT_FOR_REMOTE_PUBLISH_FUTURE_COMMITMENT)(handleExceptions {
    case Event(WatchEventSpent(BITCOIN_FUNDING_SPENT, tx), d: DATA_WAIT_FOR_REMOTE_PUBLISH_FUTURE_COMMITMENT) => handleRemoteSpentFuture(tx, d)
  })

  def errorStateHandler: StateFunction = {
    case Event('nevermatches, _) => stay // we can't define a state with no event handler, so we put a dummy one here
  }

  when(ERR_INFORMATION_LEAK)(errorStateHandler)

  when(ERR_FUNDING_TIMEOUT)(errorStateHandler)

  when(ERR_FUNDING_LOST)(errorStateHandler)

  whenUnhandled {

    case Event(INPUT_DISCONNECTED, _) => goto(OFFLINE)

    case Event(WatchEventLost(BITCOIN_FUNDING_LOST), _) => goto(ERR_FUNDING_LOST)

    case Event(CMD_GETSTATE, _) =>
      sender ! stateName
      stay

    case Event(CMD_GETSTATEDATA, _) =>
      sender ! stateData
      stay

    case Event(CMD_GETINFO, _) =>
      val channelId = Helpers.getChannelId(stateData)
      sender ! RES_GETINFO(remoteNodeId, channelId, stateName, stateData)
      stay

    case Event(c: CMD_ADD_HTLC, d: HasCommitments) =>
      log.info(s"rejecting htlc request in state=$stateName")
      val error = ChannelUnavailable(d.channelId)
      d match {
        case normal: DATA_NORMAL => handleCommandError(AddHtlcFailed(d.channelId, c.paymentHash, error, origin(c), Some(normal.channelUpdate), Some(c)), c) // can happen if we are in OFFLINE or SYNCING state (channelUpdate will have enable=false)
        case _ => handleCommandError(AddHtlcFailed(d.channelId, c.paymentHash, error, origin(c), None, Some(c)), c) // we don't provide a channel_update: this will be a permanent channel failure
      }

    case Event(c: CMD_CLOSE, d) => handleCommandError(CommandUnavailableInThisState(Helpers.getChannelId(d), "close", stateName), c)

    case Event(c@CMD_FORCECLOSE, d) =>
      d match {
        case data: HasCommitments => handleLocalError(ForcedLocalCommit(data.channelId), data, Some(c)) replying "ok"
        case _ => handleCommandError(CommandUnavailableInThisState(Helpers.getChannelId(d), "forceclose", stateName), c)
      }

    case Event(c: CMD_UPDATE_RELAY_FEE, d) => handleCommandError(CommandUnavailableInThisState(Helpers.getChannelId(d), "updaterelayfee", stateName), c)

    // we only care about this event in NORMAL and SHUTDOWN state, and there may be cases where the task is not cancelled
    case Event(_: RevocationTimeout, _) => stay

    // we only care about this event in NORMAL and SHUTDOWN state, and we never unregister to the event stream
    case Event(CurrentBlockCount(_), _) => stay

    // we only care about this event in NORMAL and SHUTDOWN state, and we never unregister to the event stream
    case Event(CurrentFeerates(_), _) => stay

    // we only care about this event in NORMAL state, and the scheduler is never disabled
    case Event(TickRefreshChannelUpdate, _) => stay

    // we receive this when we send command to ourselves
    case Event("ok", _) => stay

    // when we realize we need to update our network fees, we send a CMD_UPDATE_FEE to ourselves which may result in this error being sent back to ourselves, this can be ignored
    case Event(Status.Failure(_: CannotAffordFees), _) => stay

    // funding tx was confirmed in time, let's just ignore this
    case Event(BITCOIN_FUNDING_TIMEOUT, d: HasCommitments) => stay

    case Event(WatchEventSpent(BITCOIN_FUNDING_SPENT, tx), d: HasCommitments) if tx.txid == d.commitments.localCommit.publishableTxs.commitTx.tx.txid =>
      log.warning(s"processing local commit spent in catch-all handler")
      spendLocalCurrent(d)
  }

  onTransition {
    case WAIT_FOR_INIT_INTERNAL -> WAIT_FOR_INIT_INTERNAL => () // called at channel initialization
    case state -> nextState =>
      if (state != nextState) {
        context.system.eventStream.publish(ChannelStateChanged(self, context.parent, remoteNodeId, state, nextState, nextStateData))
      }
      if (nextState == CLOSED) {
        // channel is closed, scheduling this actor for self destruction
        context.system.scheduler.scheduleOnce(10 seconds, self, 'shutdown)
      }

      if (nextState == OFFLINE) {
        // we can cancel the timer, we are not expecting anything when disconnected
        cancelTimer(RevocationTimeout.toString)
      }

      // if channel is private, we send the channel_update directly to remote
      // they need it "to learn the other end's forwarding parameters" (BOLT 7)
      (stateData, nextStateData) match {
        case (d1: DATA_NORMAL, d2: DATA_NORMAL) if !d1.commitments.announceChannel && !d1.buried && d2.buried =>
          // for a private channel, when the tx was just buried we need to send the channel_update to our peer (even if it didn't change)
          forwarder ! d2.channelUpdate
        case (d1: DATA_NORMAL, d2: DATA_NORMAL) if !d1.commitments.announceChannel && d1.channelUpdate != d2.channelUpdate && d2.buried =>
          // otherwise, we only send it when it is different, and tx is already buried
          forwarder ! d2.channelUpdate
        case _ => ()
      }

      (stateData, nextStateData) match {
        case (d1: DATA_NORMAL, d2: DATA_NORMAL) if d1.channelUpdate == d2.channelUpdate && d1.channelAnnouncement == d2.channelAnnouncement =>
          // don't do anything if neither the channel_update nor the channel_announcement didn't change
          ()
        case (_, normal: DATA_NORMAL) =>
          // whenever we go to a state with NORMAL data (can be OFFLINE or NORMAL), we send out the new channel_update (most of the time it will just be to enable/disable the channel)
          context.system.eventStream.publish(LocalChannelUpdate(self, normal.commitments.channelId, normal.shortChannelId, normal.commitments.remoteParams.nodeId, normal.channelAnnouncement, normal.channelUpdate, normal.commitments))
        case (normal: DATA_NORMAL, _) =>
          // when we finally leave the NORMAL state (or OFFLINE with NORMAL data) to go to SHUTDOWN/NEGOTIATING/CLOSING/ERR*, we advertise the fact that channel can't be used for payments anymore
          // if the channel is private we don't really need to tell the counterparty because it is already aware that the channel is being closed
          context.system.eventStream.publish(LocalChannelDown(self, normal.commitments.channelId, normal.shortChannelId, normal.commitments.remoteParams.nodeId))
        case _ => ()
      }
  }

  /*
          888    888        d8888 888b    888 8888888b.  888      8888888888 8888888b.   .d8888b.
          888    888       d88888 8888b   888 888  "Y88b 888      888        888   Y88b d88P  Y88b
          888    888      d88P888 88888b  888 888    888 888      888        888    888 Y88b.
          8888888888     d88P 888 888Y88b 888 888    888 888      8888888    888   d88P  "Y888b.
          888    888    d88P  888 888 Y88b888 888    888 888      888        8888888P"      "Y88b.
          888    888   d88P   888 888  Y88888 888    888 888      888        888 T88b         "888
          888    888  d8888888888 888   Y8888 888  .d88P 888      888        888  T88b  Y88b  d88P
          888    888 d88P     888 888    Y888 8888888P"  88888888 8888888888 888   T88b  "Y8888P"
   */

  /**
    * This function is used to return feedback to user at channel opening
    */
  def replyToUser(message: Either[Channel.ChannelError, String]) = {
    val m = message match {
      case Left(LocalError(t)) => Status.Failure(t)
      case Left(RemoteError(e)) => Status.Failure(new RuntimeException(s"peer sent error: '${if (isAsciiPrintable(e.data)) new String(e.data.toArray, StandardCharsets.US_ASCII) else e.data.toString()}'"))
      case Right(s) => s
    }
    origin_opt.map(_ ! m)
  }

  def handleCommandSuccess(sender: ActorRef, newData: Data) = {
    stay using newData replying "ok"
  }

  def handleCommandError(cause: Throwable, cmd: Command) = {
    log.error(s"${cause.getMessage} while processing cmd=${cmd.getClass.getSimpleName} in state=$stateName")
    cause match {
      case _: ChannelException => ()
      case _ => log.error(cause, s"msg=$cmd stateData=$stateData ")
    }
    stay replying Status.Failure(cause)
  }

  def handleFundingPublishFailed(d: DATA_WAIT_FOR_FUNDING_CONFIRMED) = {
    log.error(s"failed to publish funding tx")
    val exc = ChannelFundingError(d.channelId)
    val error = Error(d.channelId, exc.getMessage)
    // NB: we don't use the handleLocalError handler because it would result in the commit tx being published, which we don't want:
    // implementation *guarantees* that in case of BITCOIN_FUNDING_PUBLISH_FAILED, the funding tx hasn't and will never be published, so we can close the channel right away
    context.system.eventStream.publish(ChannelFailed(self, Helpers.getChannelId(stateData), remoteNodeId, stateData, LocalError(exc)))
    goto(CLOSED) sending error
  }

  def handleFundingTimeout(d: DATA_WAIT_FOR_FUNDING_CONFIRMED) = {
    log.warning(s"funding tx hasn't been confirmed in time, cancelling channel delay=$FUNDING_TIMEOUT_FUNDEE")
    val exc = FundingTxTimedout(d.channelId)
    val error = Error(d.channelId, exc.getMessage)
    context.system.eventStream.publish(ChannelFailed(self, Helpers.getChannelId(stateData), remoteNodeId, stateData, LocalError(exc)))
    goto(ERR_FUNDING_TIMEOUT) sending error
  }

  def handleRevocationTimeout(revocationTimeout: RevocationTimeout, d: HasCommitments) = {
    d.commitments.remoteNextCommitInfo match {
      case Left(waitingForRevocation) if revocationTimeout.remoteCommitNumber + 1 == waitingForRevocation.nextRemoteCommit.index =>
        log.warning(s"waited for too long for a revocation to remoteCommitNumber=${revocationTimeout.remoteCommitNumber}, disconnecting")
        revocationTimeout.peer ! Peer.Disconnect
      case _ => ()
    }
    stay
  }

  def handleLocalError(cause: Throwable, d: Data, msg: Option[Any]) = {
    cause match {
      case _: ForcedLocalCommit => log.warning(s"force-closing channel at user request")
      case _ => log.error(s"${cause.getMessage} while processing msg=${msg.getOrElse("n/a").getClass.getSimpleName} in state=$stateName")
    }
    cause match {
      case _: ChannelException => ()
      case _ => log.error(cause, s"msg=${msg.getOrElse("n/a")} stateData=$stateData ")
    }
    val error = Error(Helpers.getChannelId(d), cause.getMessage)
    context.system.eventStream.publish(ChannelFailed(self, Helpers.getChannelId(stateData), remoteNodeId, stateData, LocalError(cause)))

    d match {
      case dd: HasCommitments if Closing.nothingAtStake(dd) => goto(CLOSED)
      case negotiating@DATA_NEGOTIATING(_, _, _, _, Some(bestUnpublishedClosingTx)) =>
        log.info(s"we have a valid closing tx, publishing it instead of our commitment: closingTxId=${bestUnpublishedClosingTx.txid}")
        // if we were in the process of closing and already received a closing sig from the counterparty, it's always better to use that
        handleMutualClose(bestUnpublishedClosingTx, Left(negotiating))
      case dd: HasCommitments => spendLocalCurrent(dd) sending error // otherwise we use our current commitment
      case _ => goto(CLOSED) sending error // when there is no commitment yet, we just send an error to our peer and go to CLOSED state
    }
  }

  def handleRemoteError(e: Error, d: Data) = {
    // see BOLT 1: only print out data verbatim if is composed of printable ASCII characters
    log.error(s"peer sent error: ascii='${if (isAsciiPrintable(e.data)) new String(e.data.toArray, StandardCharsets.US_ASCII) else "n/a"}' bin=${e.data}")
    context.system.eventStream.publish(ChannelFailed(self, Helpers.getChannelId(stateData), remoteNodeId, stateData, RemoteError(e)))

    d match {
      case _: DATA_CLOSING => stay // nothing to do, there is already a spending tx published
      case negotiating@DATA_NEGOTIATING(_, _, _, _, Some(bestUnpublishedClosingTx)) =>
        // if we were in the process of closing and already received a closing sig from the counterparty, it's always better to use that
        handleMutualClose(bestUnpublishedClosingTx, Left(negotiating))
      case hasCommitments: HasCommitments => spendLocalCurrent(hasCommitments) // NB: we publish the commitment even if we have nothing at stake (in a dataloss situation our peer will send us an error just for that)
      case _ => goto(CLOSED) // when there is no commitment yet, we just go to CLOSED state in case an error occurs
    }
  }

  def handleMutualClose(closingTx: Transaction, d: Either[DATA_NEGOTIATING, DATA_CLOSING]) = {
    log.info(s"closing tx published: closingTxId=${closingTx.txid}")

    doPublish(closingTx)

    val nextData = d match {
      case Left(negotiating) => DATA_CLOSING(negotiating.commitments, negotiating.closingTxProposed.flatten.map(_.unsignedTx), mutualClosePublished = closingTx :: Nil)
      case Right(closing) => closing.copy(mutualClosePublished = closing.mutualClosePublished :+ closingTx)
    }
    goto(CLOSING) using store(nextData)
  }

  def doPublish(closingTx: Transaction) = {
    blockchain ! PublishAsap(closingTx)
    blockchain ! WatchConfirmed(self, closingTx, nodeParams.minDepthBlocks, BITCOIN_TX_CONFIRMED(closingTx))
  }

  // TODO: adjust for option_simplified_commitmenmt
  def spendLocalCurrent(d: HasCommitments) = {

    val outdatedCommitment = d match {
      case _: DATA_WAIT_FOR_REMOTE_PUBLISH_FUTURE_COMMITMENT => true
      case closing: DATA_CLOSING if closing.futureRemoteCommitPublished.isDefined => true
      case _ => false
    }

    if (outdatedCommitment) {
      log.warning("we have an outdated commitment: will not publish our local tx")
      stay
    } else {
      val commitTx = d.commitments.localCommit.publishableTxs.commitTx.tx

      val localCommitPublished = Helpers.Closing.claimCurrentLocalCommitTxOutputs(keyManager, d.commitments, commitTx)
      doPublish(localCommitPublished)

      val nextData = d match {
        case closing: DATA_CLOSING => closing.copy(localCommitPublished = Some(localCommitPublished))
        case negotiating: DATA_NEGOTIATING => DATA_CLOSING(d.commitments, negotiating.closingTxProposed.flatten.map(_.unsignedTx), localCommitPublished = Some(localCommitPublished))
        case _ => DATA_CLOSING(d.commitments, mutualCloseProposed = Nil, localCommitPublished = Some(localCommitPublished))
      }

      goto(CLOSING) using store(nextData)
    }
  }

  /**
    * This helper method will publish txes only if they haven't yet reached minDepth
    *
    * @param txes
    * @param irrevocablySpent
    */
  def publishIfNeeded(txes: Iterable[Transaction], irrevocablySpent: Map[OutPoint, ByteVector32]) = {
    val (skip, process) = txes.partition(Closing.inputsAlreadySpent(_, irrevocablySpent))
    process.foreach { tx =>
      log.info(s"publishing txid=${tx.txid}")
      blockchain ! PublishAsap(tx)
    }
    skip.foreach(tx => log.info(s"no need to republish txid=${tx.txid}, it has already been confirmed"))
  }

  /**
    * This helper method will watch txes only if they haven't yet reached minDepth
    *
    * @param txes
    * @param irrevocablySpent
    */
  def watchConfirmedIfNeeded(txes: Iterable[Transaction], irrevocablySpent: Map[OutPoint, ByteVector32]) = {
    val (skip, process) = txes.partition(Closing.inputsAlreadySpent(_, irrevocablySpent))
    process.foreach(tx => blockchain ! WatchConfirmed(self, tx, nodeParams.minDepthBlocks, BITCOIN_TX_CONFIRMED(tx)))
    skip.foreach(tx => log.info(s"no need to watch txid=${tx.txid}, it has already been confirmed"))
  }

  /**
    * This helper method will watch txes only if the utxo they spend hasn't already been irrevocably spent
    *
    * @param parentTx
    * @param txes
    * @param irrevocablySpent
    */
  def watchSpentIfNeeded(parentTx: Transaction, txes: Iterable[Transaction], irrevocablySpent: Map[OutPoint, ByteVector32]) = {
    val (skip, process) = txes.partition(Closing.inputsAlreadySpent(_, irrevocablySpent))
    process.foreach(tx => blockchain ! WatchSpent(self, parentTx, tx.txIn.head.outPoint.index.toInt, BITCOIN_OUTPUT_SPENT))
    skip.foreach(tx => log.info(s"no need to watch txid=${tx.txid}, it has already been confirmed"))
  }

  def doPublish(localCommitPublished: LocalCommitPublished) = {
    import localCommitPublished._

    val publishQueue = List(commitTx) ++ pushMeTx ++ claimMainDelayedOutputTx ++ htlcSuccessTxs ++ htlcTimeoutTxs ++ claimHtlcDelayedTxs
    publishIfNeeded(publishQueue, irrevocablySpent)

    // we watch:
    // - the commitment tx itself, so that we can handle the case where we don't have any outputs
    // - 'final txes' that send funds to our wallet and that spend outputs that only us control
    val watchConfirmedQueue = List(commitTx) ++ pushMeTx ++ claimMainDelayedOutputTx ++ claimHtlcDelayedTxs
    watchConfirmedIfNeeded(watchConfirmedQueue, irrevocablySpent)

    // we watch outputs of the commitment tx that both parties may spend
    val watchSpentQueue = htlcSuccessTxs ++ htlcTimeoutTxs
    watchSpentIfNeeded(commitTx, watchSpentQueue, irrevocablySpent)
  }

  def handleRemoteSpentCurrent(commitTx: Transaction, d: HasCommitments) = {
    log.warning(s"they published their current commit in txid=${commitTx.txid}")
    require(commitTx.txid == d.commitments.remoteCommit.txid, "txid mismatch")

    val remoteCommitPublished = Helpers.Closing.claimRemoteCommitTxOutputs(keyManager, d.commitments, d.commitments.remoteCommit, commitTx)
    doPublish(remoteCommitPublished)

    val nextData = d match {
      case closing: DATA_CLOSING => closing.copy(remoteCommitPublished = Some(remoteCommitPublished))
      case negotiating: DATA_NEGOTIATING => DATA_CLOSING(d.commitments, negotiating.closingTxProposed.flatten.map(_.unsignedTx), remoteCommitPublished = Some(remoteCommitPublished))
      case _ => DATA_CLOSING(d.commitments, mutualCloseProposed = Nil, remoteCommitPublished = Some(remoteCommitPublished))
    }

    goto(CLOSING) using store(nextData)
  }

  def handleRemoteSpentFuture(commitTx: Transaction, d: DATA_WAIT_FOR_REMOTE_PUBLISH_FUTURE_COMMITMENT) = {
    log.warning(s"they published their future commit (because we asked them to) in txid=${commitTx.txid}")
    // if we are in this state, then this field is defined
    val remotePerCommitmentPoint = d.remoteChannelReestablish.myCurrentPerCommitmentPoint.get
    val remoteCommitPublished = Helpers.Closing.claimRemoteCommitMainOutput(keyManager, d.commitments, remotePerCommitmentPoint, commitTx)
    val nextData = DATA_CLOSING(d.commitments, Nil, futureRemoteCommitPublished = Some(remoteCommitPublished))

    doPublish(remoteCommitPublished)
    goto(CLOSING) using store(nextData)
  }

  def handleRemoteSpentNext(commitTx: Transaction, d: HasCommitments) = {
    log.warning(s"they published their next commit in txid=${commitTx.txid}")
    require(d.commitments.remoteNextCommitInfo.isLeft, "next remote commit must be defined")
    val remoteCommit = d.commitments.remoteNextCommitInfo.left.get.nextRemoteCommit
    require(commitTx.txid == remoteCommit.txid, "txid mismatch")

    val remoteCommitPublished = Helpers.Closing.claimRemoteCommitTxOutputs(keyManager, d.commitments, remoteCommit, commitTx)
    doPublish(remoteCommitPublished)

    val nextData = d match {
      case closing: DATA_CLOSING => closing.copy(nextRemoteCommitPublished = Some(remoteCommitPublished))
      case negotiating: DATA_NEGOTIATING => DATA_CLOSING(d.commitments, negotiating.closingTxProposed.flatten.map(_.unsignedTx), nextRemoteCommitPublished = Some(remoteCommitPublished))
      case _ => DATA_CLOSING(d.commitments, mutualCloseProposed = Nil, nextRemoteCommitPublished = Some(remoteCommitPublished))
    }

    goto(CLOSING) using store(nextData)
  }

  def doPublish(remoteCommitPublished: RemoteCommitPublished) = {
    import remoteCommitPublished._

    val publishQueue = claimMainOutputTx ++ claimHtlcSuccessTxs ++ claimHtlcTimeoutTxs
    publishIfNeeded(publishQueue, irrevocablySpent)

    // we watch:
    // - the commitment tx itself, so that we can handle the case where we don't have any outputs
    // - 'final txes' that send funds to our wallet and that spend outputs that only us control
    val watchConfirmedQueue = List(commitTx) ++ claimMainOutputTx
    watchConfirmedIfNeeded(watchConfirmedQueue, irrevocablySpent)

    // we watch outputs of the commitment tx that both parties may spend
    val watchSpentQueue = claimHtlcTimeoutTxs ++ claimHtlcSuccessTxs
    watchSpentIfNeeded(commitTx, watchSpentQueue, irrevocablySpent)
  }

  def handleRemoteSpentOther(tx: Transaction, d: HasCommitments) = {
    log.warning(s"funding tx spent in txid=${tx.txid}")

    Helpers.Closing.claimRevokedRemoteCommitTxOutputs(keyManager, d.commitments, tx, nodeParams.channelsDb) match {
      case Some(revokedCommitPublished) =>
        log.warning(s"txid=${tx.txid} was a revoked commitment, publishing the penalty tx")
        val exc = FundingTxSpent(d.channelId, tx)
        val error = Error(d.channelId, exc.getMessage)

        doPublish(revokedCommitPublished)

        val nextData = d match {
          case closing: DATA_CLOSING => closing.copy(revokedCommitPublished = closing.revokedCommitPublished :+ revokedCommitPublished)
          case negotiating: DATA_NEGOTIATING => DATA_CLOSING(d.commitments, negotiating.closingTxProposed.flatten.map(_.unsignedTx), revokedCommitPublished = revokedCommitPublished :: Nil)
          case _ => DATA_CLOSING(d.commitments, mutualCloseProposed = Nil, revokedCommitPublished = revokedCommitPublished :: Nil)
        }
        goto(CLOSING) using store(nextData) sending error
      case None =>
        // the published tx was neither their current commitment nor a revoked one
        log.error(s"couldn't identify txid=${tx.txid}, something very bad is going on!!!")
        goto(ERR_INFORMATION_LEAK)
    }
  }

  def doPublish(revokedCommitPublished: RevokedCommitPublished) = {
    import revokedCommitPublished._

    val publishQueue = claimMainOutputTx ++ mainPenaltyTx ++ htlcPenaltyTxs ++ claimHtlcDelayedPenaltyTxs
    publishIfNeeded(publishQueue, irrevocablySpent)

    // we watch:
    // - the commitment tx itself, so that we can handle the case where we don't have any outputs
    // - 'final txes' that send funds to our wallet and that spend outputs that only us control
    val watchConfirmedQueue = List(commitTx) ++ claimMainOutputTx
    watchConfirmedIfNeeded(watchConfirmedQueue, irrevocablySpent)

    // we watch outputs of the commitment tx that both parties may spend
    val watchSpentQueue = mainPenaltyTx ++ htlcPenaltyTxs
    watchSpentIfNeeded(commitTx, watchSpentQueue, irrevocablySpent)
  }

  def handleInformationLeak(tx: Transaction, d: HasCommitments) = {
    // this is never supposed to happen !!
    log.error(s"our funding tx ${d.commitments.commitInput.outPoint.txid} was spent by txid=${tx.txid} !!")
    val exc = FundingTxSpent(d.channelId, tx)
    val error = Error(d.channelId, exc.getMessage)

    // let's try to spend our current local tx
    val commitTx = d.commitments.localCommit.publishableTxs.commitTx.tx
    val localCommitPublished = Helpers.Closing.claimCurrentLocalCommitTxOutputs(keyManager, d.commitments, commitTx)
    doPublish(localCommitPublished)

    goto(ERR_INFORMATION_LEAK) sending error
  }

  def handleSync(channelReestablish: ChannelReestablish, d: HasCommitments): Commitments = {
    // first we clean up unacknowledged updates
    log.debug(s"discarding proposed OUT: ${d.commitments.localChanges.proposed.map(Commitments.msg2String(_)).mkString(",")}")
    log.debug(s"discarding proposed IN: ${d.commitments.remoteChanges.proposed.map(Commitments.msg2String(_)).mkString(",")}")
    val commitments1 = d.commitments.copy(
      localChanges = d.commitments.localChanges.copy(proposed = Nil),
      remoteChanges = d.commitments.remoteChanges.copy(proposed = Nil),
      localNextHtlcId = d.commitments.localNextHtlcId - d.commitments.localChanges.proposed.collect { case u: UpdateAddHtlc => u }.size,
      remoteNextHtlcId = d.commitments.remoteNextHtlcId - d.commitments.remoteChanges.proposed.collect { case u: UpdateAddHtlc => u }.size)
    log.debug(s"localNextHtlcId=${d.commitments.localNextHtlcId}->${commitments1.localNextHtlcId}")
    log.debug(s"remoteNextHtlcId=${d.commitments.remoteNextHtlcId}->${commitments1.remoteNextHtlcId}")

    def resendRevocation = {
      // let's see the state of remote sigs
      if (commitments1.localCommit.index == channelReestablish.nextRemoteRevocationNumber) {
        // nothing to do
      } else if (commitments1.localCommit.index == channelReestablish.nextRemoteRevocationNumber + 1) {
        // our last revocation got lost, let's resend it
        log.debug(s"re-sending last revocation")
        val localPerCommitmentSecret = keyManager.commitmentSecret(commitments1.localParams.channelKeyPath, d.commitments.localCommit.index - 1)
        val localNextPerCommitmentPoint = keyManager.commitmentPoint(commitments1.localParams.channelKeyPath, d.commitments.localCommit.index + 1)
        val revocation = RevokeAndAck(
          channelId = commitments1.channelId,
          perCommitmentSecret = localPerCommitmentSecret,
          nextPerCommitmentPoint = localNextPerCommitmentPoint
        )
        forwarder ! revocation
      } else throw RevocationSyncError(d.channelId)
    }

    // re-sending sig/rev (in the right order)
    commitments1.remoteNextCommitInfo match {
      case Left(waitingForRevocation) if waitingForRevocation.nextRemoteCommit.index + 1 == channelReestablish.nextLocalCommitmentNumber =>
        // we had sent a new sig and were waiting for their revocation
        // they had received the new sig but their revocation was lost during the disconnection
        // they will send us the revocation, nothing to do here
        log.debug(s"waiting for them to re-send their last revocation")
        resendRevocation
      case Left(waitingForRevocation) if waitingForRevocation.nextRemoteCommit.index == channelReestablish.nextLocalCommitmentNumber =>
        // we had sent a new sig and were waiting for their revocation
        // they didn't receive the new sig because of the disconnection
        // we just resend the same updates and the same sig

        val revWasSentLast = commitments1.localCommit.index > waitingForRevocation.sentAfterLocalCommitIndex
        if (!revWasSentLast) resendRevocation

        log.debug(s"re-sending previously local signed changes: ${commitments1.localChanges.signed.map(Commitments.msg2String(_)).mkString(",")}")
        commitments1.localChanges.signed.foreach(forwarder ! _)
        log.debug(s"re-sending the exact same previous sig")
        forwarder ! waitingForRevocation.sent

        if (revWasSentLast) resendRevocation
      case Right(_) if commitments1.remoteCommit.index + 1 == channelReestablish.nextLocalCommitmentNumber =>
        // there wasn't any sig in-flight when the disconnection occurred
        resendRevocation
      case _ => throw CommitmentSyncError(d.channelId)
    }

    commitments1.remoteNextCommitInfo match {
      case Left(_) =>
        // we expect them to (re-)send the revocation immediately
        setTimer(RevocationTimeout.toString, RevocationTimeout(commitments1.remoteCommit.index, peer = context.parent), timeout = nodeParams.revocationTimeout, repeat = false)
      case _ => ()
    }

    // let's now fail all pending htlc for which we are the final payee
    val htlcsToFail = commitments1.remoteCommit.spec.htlcs.collect {
      case DirectedHtlc(OUT, add) if Sphinx.parsePacket(nodeParams.privateKey, add.paymentHash, add.onionRoutingPacket)
        .map(_.nextPacket.isLastPacket).getOrElse(true) => add // we also fail htlcs which onion we can't decode (message won't be precise)
    }

    log.debug(s"failing htlcs=${htlcsToFail.map(Commitments.msg2String(_)).mkString(",")}")
    htlcsToFail.foreach(add => self ! CMD_FAIL_HTLC(add.id, Right(TemporaryNodeFailure), commit = true))

    // have I something to sign?
    if (Commitments.localHasChanges(commitments1)) {
      self ! CMD_SIGN
    }

    commitments1
  }

  /**
    * This helper function runs the state's default event handlers, and react to exceptions by unilaterally closing the channel
    */
  def handleExceptions(s: StateFunction): StateFunction = {
    case event if s.isDefinedAt(event) =>
      try {
        s(event)
      } catch {
        case t: Throwable => handleLocalError(t, event.stateData, None)
      }
  }

  def origin(c: CMD_ADD_HTLC): Origin = c.upstream_opt match {
    case None => Local(Some(sender))
    case Some(u) => Relayed(u.channelId, u.id, u.amountMsat, c.amountMsat)
  }

  def feePaid(fee: Satoshi, tx: Transaction, desc: String, channelId: ByteVector32) = {
    log.info(s"paid feeSatoshi=${fee.amount} for txid=${tx.txid} desc=$desc")
    context.system.eventStream.publish(NetworkFeePaid(self, remoteNodeId, channelId, tx, fee, desc))
  }

  def store[T](d: T)(implicit tp: T <:< HasCommitments): T = {
    log.debug(s"updating database record for channelId={}", d.channelId)
    nodeParams.channelsDb.addOrUpdateChannel(d)
    context.system.eventStream.publish(ChannelPersisted(self, remoteNodeId, d.channelId, d))
    d
  }

  implicit def state2mystate(state: FSM.State[fr.acinq.eclair.channel.State, Data]): MyState = MyState(state)

  case class MyState(state: FSM.State[fr.acinq.eclair.channel.State, Data]) {

    def sending(msgs: Seq[LightningMessage]): FSM.State[fr.acinq.eclair.channel.State, Data] = {
      msgs.foreach(forwarder ! _)
      state
    }

    def sending(msg: LightningMessage): FSM.State[fr.acinq.eclair.channel.State, Data] = {
      forwarder ! msg
      state
    }

  }

  override def mdc(currentMessage: Any): MDC = {
    val id = currentMessage match {
      case INPUT_RESTORED(data) => data.channelId
      case _ => Helpers.getChannelId(stateData)
    }
    Logs.mdc(remoteNodeId_opt = Some(remoteNodeId), channelId_opt = Some(id))
  }

  // we let the peer decide what to do
  override val supervisorStrategy = OneForOneStrategy(loggingEnabled = true) { case _ => SupervisorStrategy.Escalate }

  initialize()

}



<|MERGE_RESOLUTION|>--- conflicted
+++ resolved
@@ -447,13 +447,8 @@
             localNextHtlcId = 0L, remoteNextHtlcId = 0L,
             originChannels = Map.empty,
             remoteNextCommitInfo = Right(randomKey.publicKey), // we will receive their next per-commitment point in the next message, so we temporarily put a random byte array
-<<<<<<< HEAD
             commitInput, ShaChain.init, channelId = channelId, version = commitmentVersion)
-
-=======
-            commitInput, ShaChain.init, channelId = channelId)
           val now = Platform.currentTime / 1000
->>>>>>> b681cfca
           context.system.eventStream.publish(ChannelSignatureReceived(self, commitments))
           log.info(s"publishing funding tx for channelId=$channelId fundingTxid=${commitInput.outPoint.txid}")
           // we do this to make sure that the channel state has been written to disk when we publish the funding tx
@@ -1352,16 +1347,11 @@
     case Event(INPUT_RECONNECTED(r, localInit, remoteInit), d: HasCommitments) =>
       forwarder ! r
 
-<<<<<<< HEAD
-      val yourLastPerCommitmentSecret = d.commitments.remotePerCommitmentSecrets.lastIndex.flatMap(d.commitments.remotePerCommitmentSecrets.getHash).getOrElse(Sphinx zeroes 32)
+      val yourLastPerCommitmentSecret = d.commitments.remotePerCommitmentSecrets.lastIndex.flatMap(d.commitments.remotePerCommitmentSecrets.getHash).getOrElse(ByteVector32.Zeroes)
       val myCurrentPerCommitmentPoint = d.commitments.version match {
         case VersionCommitmentV1 => Some(keyManager.commitmentPoint(d.commitments.localParams.channelKeyPath, d.commitments.localCommit.index))
         case VersionSimplifiedCommitment => None
       }
-=======
-      val yourLastPerCommitmentSecret = d.commitments.remotePerCommitmentSecrets.lastIndex.flatMap(d.commitments.remotePerCommitmentSecrets.getHash).getOrElse(ByteVector32.Zeroes)
-      val myCurrentPerCommitmentPoint = keyManager.commitmentPoint(d.commitments.localParams.channelKeyPath, d.commitments.localCommit.index)
->>>>>>> b681cfca
 
       val channelReestablish = ChannelReestablish(
         channelId = d.channelId,

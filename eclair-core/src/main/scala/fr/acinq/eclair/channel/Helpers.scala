--- conflicted
+++ resolved
@@ -27,13 +27,10 @@
 import fr.acinq.eclair.transactions.Transactions._
 import fr.acinq.eclair.transactions._
 import fr.acinq.eclair.wire._
-<<<<<<< HEAD
 import fr.acinq.eclair._
-=======
 import fr.acinq.eclair.{Globals, NodeParams, ShortChannelId, addressToPublicKeyScript}
 import scodec.bits.ByteVector
 
->>>>>>> b681cfca
 import scala.concurrent.Await
 import scala.concurrent.duration.FiniteDuration
 import scala.util.{Failure, Success, Try}
@@ -237,17 +234,13 @@
       * @param remoteFirstPerCommitmentPoint
       * @return (localSpec, localTx, remoteSpec, remoteTx, fundingTxOutput)
       */
-<<<<<<< HEAD
-    def makeFirstCommitTxs(keyManager: KeyManager, temporaryChannelId: BinaryData, localParams: LocalParams, remoteParams: RemoteParams, fundingSatoshis: Long, pushMsat: Long, initialFeeratePerKw: Long, fundingTxHash: BinaryData, fundingTxOutputIndex: Int, remoteFirstPerCommitmentPoint: Point, maxFeerateMismatch: Double): (CommitmentSpec, CommitTx, CommitmentSpec, CommitTx) = {
+    def makeFirstCommitTxs(keyManager: KeyManager, temporaryChannelId: ByteVector32, localParams: LocalParams, remoteParams: RemoteParams, fundingSatoshis: Long, pushMsat: Long, initialFeeratePerKw: Long, fundingTxHash: ByteVector32, fundingTxOutputIndex: Int, remoteFirstPerCommitmentPoint: Point, maxFeerateMismatch: Double): (CommitmentSpec, CommitTx, CommitmentSpec, CommitTx) = {
       implicit val commitmentVersion = Helpers.canUseSimplifiedCommitment(localParams, remoteParams) match {
         case false => VersionCommitmentV1
         case true => VersionSimplifiedCommitment
       }
 
       // TODO adjust for option_simplified_commitment
-=======
-    def makeFirstCommitTxs(keyManager: KeyManager, temporaryChannelId: ByteVector32, localParams: LocalParams, remoteParams: RemoteParams, fundingSatoshis: Long, pushMsat: Long, initialFeeratePerKw: Long, fundingTxHash: ByteVector32, fundingTxOutputIndex: Int, remoteFirstPerCommitmentPoint: Point, maxFeerateMismatch: Double): (CommitmentSpec, CommitTx, CommitmentSpec, CommitTx) = {
->>>>>>> b681cfca
       val toLocalMsat = if (localParams.isFunder) fundingSatoshis * 1000 - pushMsat else pushMsat
       val toRemoteMsat = if (localParams.isFunder) pushMsat else fundingSatoshis * 1000 - pushMsat
 
@@ -387,30 +380,18 @@
       }
     }
 
-<<<<<<< HEAD
-    def firstClosingFee(commitments: Commitments, localScriptPubkey: BinaryData, remoteScriptPubkey: BinaryData)(implicit log: LoggingAdapter): Satoshi = commitments.version match {
+    def firstClosingFee(commitments: Commitments, localScriptPubkey: ByteVector, remoteScriptPubkey: ByteVector)(implicit log: LoggingAdapter): Satoshi = commitments.version match {
       case VersionCommitmentV1 =>
         import commitments._
         // this is just to estimate the weight, it depends on size of the pubkey scripts
         val dummyClosingTx = Transactions.makeClosingTx(commitInput, localScriptPubkey, remoteScriptPubkey, localParams.isFunder, Satoshi(0), Satoshi(0), localCommit.spec)
-        val closingWeight = Transaction.weight(Transactions.addSigs(dummyClosingTx, dummyPublicKey, remoteParams.fundingPubKey, "aa" * 71, "bb" * 71).tx)
+        val closingWeight = Transaction.weight(Transactions.addSigs(dummyClosingTx, dummyPublicKey, remoteParams.fundingPubKey, ByteVector.fill(71)(0xaa), ByteVector.fill(71)(0xbb)).tx)
         // no need to use a very high fee here, so we target 6 blocks; also, we "MUST set fee_satoshis less than or equal to the base fee of the final commitment transaction"
         val feeratePerKw = Math.min(Globals.feeratesPerKw.get.blocks_6, commitments.localCommit.spec.feeratePerKw)
         log.info(s"using feeratePerKw=$feeratePerKw for initial closing tx")
         Transactions.weight2fee(feeratePerKw, closingWeight)
       case VersionSimplifiedCommitment =>
         Satoshi(282)
-=======
-    def firstClosingFee(commitments: Commitments, localScriptPubkey: ByteVector, remoteScriptPubkey: ByteVector)(implicit log: LoggingAdapter): Satoshi = {
-      import commitments._
-      // this is just to estimate the weight, it depends on size of the pubkey scripts
-      val dummyClosingTx = Transactions.makeClosingTx(commitInput, localScriptPubkey, remoteScriptPubkey, localParams.isFunder, Satoshi(0), Satoshi(0), localCommit.spec)
-      val closingWeight = Transaction.weight(Transactions.addSigs(dummyClosingTx, dummyPublicKey, remoteParams.fundingPubKey, ByteVector.fill(71)(0xaa), ByteVector.fill(71)(0xbb)).tx)
-      // no need to use a very high fee here, so we target 6 blocks; also, we "MUST set fee_satoshis less than or equal to the base fee of the final commitment transaction"
-      val feeratePerKw = Math.min(Globals.feeratesPerKw.get.blocks_6, commitments.localCommit.spec.feeratePerKw)
-      log.info(s"using feeratePerKw=$feeratePerKw for initial closing tx")
-      Transactions.weight2fee(feeratePerKw, closingWeight)
->>>>>>> b681cfca
     }
 
     def nextClosingFee(localClosingFee: Satoshi, remoteClosingFee: Satoshi): Satoshi = ((localClosingFee + remoteClosingFee) / 4) * 2

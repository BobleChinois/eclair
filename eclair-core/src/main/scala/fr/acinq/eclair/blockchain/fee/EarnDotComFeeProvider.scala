--- conflicted
+++ resolved
@@ -29,16 +29,7 @@
 
   import EarnDotComFeeProvider._
 
-<<<<<<< HEAD
-  override def getFeerates: Future[FeeratesPerByte] =
-=======
-  implicit val materializer = ActorMaterializer()
-  val httpClient = Http(system)
-  implicit val serialization = jackson.Serialization
-  implicit val formats = DefaultFormats
-
   override def getFeerates: Future[FeeratesPerKB] =
->>>>>>> a63b9bb8
     for {
       json <- get("https://bitcoinfees.earn.com/api/v1/fees/list")
       feeRanges = parseFeeRanges(json)
